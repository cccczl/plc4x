/*
 * Licensed to the Apache Software Foundation (ASF) under one
 * or more contributor license agreements.  See the NOTICE file
 * distributed with this work for additional information
 * regarding copyright ownership.  The ASF licenses this file
 * to you under the Apache License, Version 2.0 (the
 * "License"); you may not use this file except in compliance
 * with the License.  You may obtain a copy of the License at
 *
 *   http://www.apache.org/licenses/LICENSE-2.0
 *
 * Unless required by applicable law or agreed to in writing,
 * software distributed under the License is distributed on an
 * "AS IS" BASIS, WITHOUT WARRANTIES OR CONDITIONS OF ANY
 * KIND, either express or implied.  See the License for the
 * specific language governing permissions and limitations
 * under the License.
 */

#include "cotp_protocol_class.h"
#include <string.h>

// Code generated by code-generation. DO NOT EDIT.


// Create an empty NULL-struct
static const plc4c_s7_read_write_cotp_protocol_class plc4c_s7_read_write_cotp_protocol_class_null_const;

plc4c_s7_read_write_cotp_protocol_class plc4c_s7_read_write_cotp_protocol_class_null() {
  return plc4c_s7_read_write_cotp_protocol_class_null_const;
}

int8_t plc4c_s7_read_write_cotp_protocol_class_get_value(plc4c_s7_read_write_cotp_protocol_class value) {
    switch(value) {
        case plc4c_s7_read_write_cotp_protocol_class_CLASS_0:
            return (int8_t) 0x00;
        case plc4c_s7_read_write_cotp_protocol_class_CLASS_1:
            return (int8_t) 0x10;
        case plc4c_s7_read_write_cotp_protocol_class_CLASS_2:
            return (int8_t) 0x20;
        case plc4c_s7_read_write_cotp_protocol_class_CLASS_3:
            return (int8_t) 0x30;
        case plc4c_s7_read_write_cotp_protocol_class_CLASS_4:
            return (int8_t) 0x40;
    }
    return 0;
}

plc4c_s7_read_write_cotp_protocol_class plc4c_s7_read_write_cotp_protocol_class_for_value(int8_t value) {
    switch(value) {
        case (int8_t) 0x00:
            return plc4c_s7_read_write_cotp_protocol_class_CLASS_0;
        case (int8_t) 0x10:
            return plc4c_s7_read_write_cotp_protocol_class_CLASS_1;
        case (int8_t) 0x20:
            return plc4c_s7_read_write_cotp_protocol_class_CLASS_2;
        case (int8_t) 0x30:
            return plc4c_s7_read_write_cotp_protocol_class_CLASS_3;
        case (int8_t) 0x40:
            return plc4c_s7_read_write_cotp_protocol_class_CLASS_4;
    }
    return 0;
}

    // Parse function.
plc4c_return_code plc4c_s7_read_write_cotp_protocol_class_parse(plc4c_spi_read_buffer* readBuffer, plc4c_s7_read_write_cotp_protocol_class* _message) {
    plc4c_return_code _res = OK;

<<<<<<< HEAD
    int8_t value;
    _res = plc4c_spi_read_signed_byte(readBuffer, 8, (int8_t*) &value);
    *_message = plc4c_s7_read_write_cotp_protocol_class_for_value(value);
=======
    _res = plc4c_spi_read_unsigned_byte(readBuffer, 8, (uint8_t*) *_message);
>>>>>>> 394d759b

    return _res;
}

plc4c_return_code plc4c_s7_read_write_cotp_protocol_class_serialize(plc4c_spi_write_buffer* writeBuffer, plc4c_s7_read_write_cotp_protocol_class* _message) {
    plc4c_return_code _res = OK;

<<<<<<< HEAD
    int8_t value = plc4c_s7_read_write_cotp_protocol_class_get_value(*_message);
    _res = plc4c_spi_write_signed_byte(writeBuffer, 8, value);
=======
    _res = plc4c_spi_write_unsigned_byte(writeBuffer, 8, *_message);
>>>>>>> 394d759b

    return _res;
}

plc4c_s7_read_write_cotp_protocol_class plc4c_s7_read_write_cotp_protocol_class_value_of(char* value_string) {
    if(strcmp(value_string, "CLASS_0") == 0) {
        return plc4c_s7_read_write_cotp_protocol_class_CLASS_0;
    }
    if(strcmp(value_string, "CLASS_1") == 0) {
        return plc4c_s7_read_write_cotp_protocol_class_CLASS_1;
    }
    if(strcmp(value_string, "CLASS_2") == 0) {
        return plc4c_s7_read_write_cotp_protocol_class_CLASS_2;
    }
    if(strcmp(value_string, "CLASS_3") == 0) {
        return plc4c_s7_read_write_cotp_protocol_class_CLASS_3;
    }
    if(strcmp(value_string, "CLASS_4") == 0) {
        return plc4c_s7_read_write_cotp_protocol_class_CLASS_4;
    }
    return -1;
}

int plc4c_s7_read_write_cotp_protocol_class_num_values() {
  return 5;
}

plc4c_s7_read_write_cotp_protocol_class plc4c_s7_read_write_cotp_protocol_class_value_for_index(int index) {
    switch(index) {
      case 0: {
        return plc4c_s7_read_write_cotp_protocol_class_CLASS_0;
      }
      case 1: {
        return plc4c_s7_read_write_cotp_protocol_class_CLASS_1;
      }
      case 2: {
        return plc4c_s7_read_write_cotp_protocol_class_CLASS_2;
      }
      case 3: {
        return plc4c_s7_read_write_cotp_protocol_class_CLASS_3;
      }
      case 4: {
        return plc4c_s7_read_write_cotp_protocol_class_CLASS_4;
      }
      default: {
        return -1;
      }
    }
}

uint16_t plc4c_s7_read_write_cotp_protocol_class_length_in_bytes(plc4c_s7_read_write_cotp_protocol_class* _message) {
    return plc4c_s7_read_write_cotp_protocol_class_length_in_bits(_message) / 8;
}

uint16_t plc4c_s7_read_write_cotp_protocol_class_length_in_bits(plc4c_s7_read_write_cotp_protocol_class* _message) {
    return 8;
}<|MERGE_RESOLUTION|>--- conflicted
+++ resolved
@@ -66,13 +66,9 @@
 plc4c_return_code plc4c_s7_read_write_cotp_protocol_class_parse(plc4c_spi_read_buffer* readBuffer, plc4c_s7_read_write_cotp_protocol_class* _message) {
     plc4c_return_code _res = OK;
 
-<<<<<<< HEAD
     int8_t value;
-    _res = plc4c_spi_read_signed_byte(readBuffer, 8, (int8_t*) &value);
+    _res = plc4c_spi_read_unsigned_byte(readBuffer, 8, (uint8_t*) &value);
     *_message = plc4c_s7_read_write_cotp_protocol_class_for_value(value);
-=======
-    _res = plc4c_spi_read_unsigned_byte(readBuffer, 8, (uint8_t*) *_message);
->>>>>>> 394d759b
 
     return _res;
 }
@@ -80,12 +76,8 @@
 plc4c_return_code plc4c_s7_read_write_cotp_protocol_class_serialize(plc4c_spi_write_buffer* writeBuffer, plc4c_s7_read_write_cotp_protocol_class* _message) {
     plc4c_return_code _res = OK;
 
-<<<<<<< HEAD
     int8_t value = plc4c_s7_read_write_cotp_protocol_class_get_value(*_message);
-    _res = plc4c_spi_write_signed_byte(writeBuffer, 8, value);
-=======
-    _res = plc4c_spi_write_unsigned_byte(writeBuffer, 8, *_message);
->>>>>>> 394d759b
+    _res = plc4c_spi_write_unsigned_byte(writeBuffer, 8, value);
 
     return _res;
 }
