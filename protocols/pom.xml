<?xml version="1.0" encoding="UTF-8"?>
<!--
  Licensed to the Apache Software Foundation (ASF) under one
  or more contributor license agreements.  See the NOTICE file
  distributed with this work for additional information
  regarding copyright ownership.  The ASF licenses this file
  to you under the Apache License, Version 2.0 (the
  "License"); you may not use this file except in compliance
  with the License.  You may obtain a copy of the License at

      http://www.apache.org/licenses/LICENSE-2.0

  Unless required by applicable law or agreed to in writing,
  software distributed under the License is distributed on an
  "AS IS" BASIS, WITHOUT WARRANTIES OR CONDITIONS OF ANY
  KIND, either express or implied.  See the License for the
  specific language governing permissions and limitations
  under the License.
  -->
<project xmlns="http://maven.apache.org/POM/4.0.0" xmlns:xsi="http://www.w3.org/2001/XMLSchema-instance" xsi:schemaLocation="http://maven.apache.org/POM/4.0.0 http://maven.apache.org/xsd/maven-4.0.0.xsd">

  <modelVersion>4.0.0</modelVersion>

  <parent>
    <groupId>org.apache.plc4x</groupId>
    <artifactId>plc4x-parent</artifactId>
<<<<<<< HEAD
    <version>0.6.0</version>
=======
    <version>0.7.0</version>
>>>>>>> a936a9fe
  </parent>

  <artifactId>plc4x-protocols</artifactId>
  <packaging>pom</packaging>

  <name>Protocols</name>
  <description>Base protocol specifications.</description>

  <modules>
    <module>ab-eth</module>
    <module>amsads</module>
    <module>bacnetip</module>
    <module>df1</module>
    <module>eip</module>
    <module>firmata</module>
    <module>knxnetip</module>
    <module>modbus</module>
    <module>s7</module>
  </modules>

  <build>
    <plugins>
      <!--
        This plugin doesn't really do much, it makes sure the jacoco agent
        is downloaded and that the path to this is saved in an environment
        variable so we can access this later on in the build.
      -->
      <plugin>
        <groupId>org.jacoco</groupId>
        <artifactId>jacoco-maven-plugin</artifactId>
        <executions>
          <!--
              Prepares the property pointing to the JaCoCo runtime agent which
              is passed as VM argument when Maven the Surefire plugin is executed.
          -->
          <execution>
            <id>pre-unit-test</id>
            <phase>generate-test-sources</phase>
            <goals>
              <goal>prepare-agent</goal>
            </goals>
            <configuration>
              <!--
                  Sets the name of the property containing the settings
                  for JaCoCo runtime agent.
              -->
              <propertyName>surefireArgLine</propertyName>
            </configuration>
          </execution>
          <!--
              Prepares the property pointing to the JaCoCo runtime agent which
              is passed as VM argument when Maven the Failsafe plugin is executed.
          -->
          <execution>
            <id>pre-integration-test</id>
            <phase>pre-integration-test</phase>
            <goals>
              <goal>prepare-agent-integration</goal>
            </goals>
            <configuration>
              <!--
                  Sets the name of the property containing the settings
                  for JaCoCo runtime agent.
              -->
              <propertyName>failsafeArgLine</propertyName>
            </configuration>
          </execution>
          <!--
              Check if the unit-test-coverage is at least a certain minimum.
          -->
          <execution>
            <id>check-coverage</id>
            <phase>verify</phase>
            <goals>
              <goal>check</goal>
            </goals>
            <configuration>
              <!-- TODO: Turn this on as soon as possible. -->
              <haltOnFailure>false</haltOnFailure>
              <rules>
                <rule implementation="org.jacoco.maven.RuleConfiguration">
                  <element>BUNDLE</element>
                  <limits>
                    <!-- Fail the build if the instruction level coverage is below 80%. -->
                    <limit implementation="org.jacoco.report.check.Limit">
                      <counter>INSTRUCTION</counter>
                      <value>COVEREDRATIO</value>
                      <minimum>0.50</minimum>
                    </limit>
                    <!-- Fail the build if there are classes without any coverage. -->
                    <limit implementation="org.jacoco.report.check.Limit">
                      <counter>CLASS</counter>
                      <value>MISSEDCOUNT</value>
                      <maximum>0</maximum>
                    </limit>
                  </limits>
                </rule>
              </rules>
            </configuration>
          </execution>
        </executions>
      </plugin>

      <!--
        Make the surefire execute all unit-tests
      -->
      <plugin>
        <groupId>org.apache.maven.plugins</groupId>
        <artifactId>maven-surefire-plugin</artifactId>
        <configuration>
          <!--
            We have to slightly increase the heap-size or some tests will fail.
            Notice the @ instead of the $ as prefix? That's late evaluation.
          -->
          <argLine>-Xmx256m @{surefireArgLine}</argLine>
          <includes>
            <include>**/*Test.java</include>
            <include>**/*Tests.java</include>
            <include>**/*Spec.java</include>
          </includes>
        </configuration>
      </plugin>

      <!--
        Generate an OSGI compatible MANIFEST file.
      -->
      <plugin>
        <groupId>org.apache.felix</groupId>
        <artifactId>maven-bundle-plugin</artifactId>
        <executions>
          <execution>
            <id>bundle-manifest</id>
            <phase>process-classes</phase>
            <goals>
              <goal>manifest</goal>
            </goals>
          </execution>
        </executions>
        <configuration>
          <instructions>
            <_removeheaders>Bnd-LastModified</_removeheaders>
          </instructions>
        </configuration>
      </plugin>

      <!--
        Use the MANIFEST file generated by the maven-bundle-plugin.
      -->
      <plugin>
        <artifactId>maven-jar-plugin</artifactId>
        <configuration>
          <archive>
            <manifestFile>${project.build.outputDirectory}/META-INF/MANIFEST.MF</manifestFile>
          </archive>
        </configuration>
      </plugin>

      <!--
        Make the failsafe execute all integration-tests
      -->
      <plugin>
        <groupId>org.apache.maven.plugins</groupId>
        <artifactId>maven-failsafe-plugin</artifactId>
        <executions>
          <execution>
            <goals>
              <goal>integration-test</goal>
              <goal>verify</goal>
            </goals>
          </execution>
        </executions>
        <configuration>
          <!--
                Notice the @ instead of the $ as prefix? That's late evaluation.
          -->
          <argLine>@{failsafeArgLine}</argLine>
        </configuration>
      </plugin>
    </plugins>
  </build>

  <profiles>
    <profile>
      <id>with-proxies</id>
      <modules>
        <!-- Thrift based protocols -->
        <module>proxy</module>
      </modules>
    </profile>
  </profiles>

</project><|MERGE_RESOLUTION|>--- conflicted
+++ resolved
@@ -24,11 +24,7 @@
   <parent>
     <groupId>org.apache.plc4x</groupId>
     <artifactId>plc4x-parent</artifactId>
-<<<<<<< HEAD
-    <version>0.6.0</version>
-=======
     <version>0.7.0</version>
->>>>>>> a936a9fe
   </parent>
 
   <artifactId>plc4x-protocols</artifactId>
