<<<<<<< HEAD
 //
// Licensed to the Apache Software Foundation (ASF) under one
// or more contributor license agreements.  See the NOTICE file
// distributed with this work for additional information
// regarding copyright ownership.  The ASF licenses this file
// to you under the Apache License, Version 2.0 (the
// "License"); you may not use this file except in compliance
// with the License.  You may obtain a copy of the License at
//
//     http://www.apache.org/licenses/LICENSE-2.0
//
// Unless required by applicable law or agreed to in writing,
// software distributed under the License is distributed on an
// "AS IS" BASIS, WITHOUT WARRANTIES OR CONDITIONS OF ANY
// KIND, either express or implied.  See the License for the
// specific language governing permissions and limitations
// under the License.
//
=======
/*
 * Licensed to the Apache Software Foundation (ASF) under one
 * or more contributor license agreements.  See the NOTICE file
 * distributed with this work for additional information
 * regarding copyright ownership.  The ASF licenses this file
 * to you under the Apache License, Version 2.0 (the
 * "License"); you may not use this file except in compliance
 * with the License.  You may obtain a copy of the License at
 *
 *   http://www.apache.org/licenses/LICENSE-2.0
 *
 * Unless required by applicable law or agreed to in writing,
 * software distributed under the License is distributed on an
 * "AS IS" BASIS, WITHOUT WARRANTIES OR CONDITIONS OF ANY
 * KIND, either express or implied.  See the License for the
 * specific language governing permissions and limitations
 * under the License.
 */
>>>>>>> 509a9702

////////////////////////////////////////////////////////////////
// IsoOnTcp/TPKT
////////////////////////////////////////////////////////////////

[type 'TPKTPacket'
    [const    uint 8     'protocolId' '0x03']
    [reserved uint 8     '0x00']
    [implicit uint 16    'len'        'payload.lengthInBytes + 4']
    [simple   COTPPacket 'payload' ['len - 4']]
]

////////////////////////////////////////////////////////////////
// COTP
////////////////////////////////////////////////////////////////

[discriminatedType 'COTPPacket' [uint 16 'cotpLen']
    [implicit      uint 8 'headerLength' 'lengthInBytes - (((payload != null) ? payload.lengthInBytes : 0) + 1)']
    [discriminator uint 8 'tpduCode']
    [typeSwitch 'tpduCode'
        ['0xF0' COTPPacketData
            [simple bit    'eot']
            [simple uint 7 'tpduRef']
        ]
        ['0xE0' COTPPacketConnectionRequest
            [simple uint 16           'destinationReference']
            [simple uint 16           'sourceReference']
            [enum   COTPProtocolClass 'protocolClass']
        ]
        ['0xD0' COTPPacketConnectionResponse
            [simple uint 16           'destinationReference']
            [simple uint 16           'sourceReference']
            [enum   COTPProtocolClass 'protocolClass']
        ]
        ['0x80' COTPPacketDisconnectRequest
            [simple uint 16           'destinationReference']
            [simple uint 16           'sourceReference']
            [enum   COTPProtocolClass 'protocolClass']
        ]
        ['0xC0' COTPPacketDisconnectResponse
            [simple uint 16 'destinationReference']
            [simple uint 16 'sourceReference']
        ]
        ['0x70' COTPPacketTpduError
            [simple uint 16 'destinationReference']
            [simple uint 8  'rejectCause']
        ]
    ]
    [array    COTPParameter 'parameters' length '(headerLength + 1) - curPos' ['(headerLength + 1) - curPos']]
    [optional S7Message     'payload'    'curPos < cotpLen']
]

[discriminatedType 'COTPParameter' [uint 8 'rest']
    [discriminator uint 8 'parameterType']
    [implicit      uint 8 'parameterLength' 'lengthInBytes - 2']
    [typeSwitch 'parameterType'
        ['0xC0' COTPParameterTpduSize
            [enum COTPTpduSize 'tpduSize']
        ]
        ['0xC1' COTPParameterCallingTsap
            [simple uint 16 'tsapId']
        ]
        ['0xC2' COTPParameterCalledTsap
            [simple uint 16 'tsapId']
        ]
        ['0xC3' COTPParameterChecksum
            [simple uint 8 'crc']
        ]
        ['0xE0' COTPParameterDisconnectAdditionalInformation [uint 8 'rest']
            [array byte 'data' count 'rest']
        ]
    ]
]

////////////////////////////////////////////////////////////////
// S7
////////////////////////////////////////////////////////////////

[discriminatedType 'S7Message'
    [const         uint 8  'protocolId'      '0x32']
    [discriminator uint 8  'messageType']
    [reserved      uint 16 '0x0000']
    [simple        uint 16 'tpduReference']
    [implicit      uint 16 'parameterLength' 'parameter != null ? parameter.lengthInBytes : 0']
    [implicit      uint 16 'payloadLength'   'payload != null ? payload.lengthInBytes : 0']
    [typeSwitch 'messageType'
        ['0x01' S7MessageRequest
        ]
        ['0x02' S7MessageResponse
            [simple uint 8 'errorClass']
            [simple uint 8 'errorCode']
        ]
        ['0x03' S7MessageResponseData
            [simple uint 8 'errorClass']
            [simple uint 8 'errorCode']
        ]
        ['0x07' S7MessageUserData
        ]
    ]
    [optional S7Parameter 'parameter' 'parameterLength > 0' ['messageType']]
    [optional S7Payload   'payload'   'payloadLength > 0'   ['messageType', 'parameter']]
]

////////////////////////////////////////////////////////////////
// Parameters

[discriminatedType 'S7Parameter' [uint 8 'messageType']
    [discriminator uint 8 'parameterType']
    [typeSwitch 'parameterType','messageType'
        ['0xF0' S7ParameterSetupCommunication
            [reserved uint 8  '0x00']
            [simple   uint 16 'maxAmqCaller']
            [simple   uint 16 'maxAmqCallee']
            [simple   uint 16 'pduLength']
        ]
        ['0x04','0x01' S7ParameterReadVarRequest
            [implicit uint 8                    'numItems' 'COUNT(items)']
            [array    S7VarRequestParameterItem 'items'    count 'numItems']
        ]
        ['0x04','0x03' S7ParameterReadVarResponse
            [simple uint 8 'numItems']
        ]
        ['0x05','0x01' S7ParameterWriteVarRequest
            [implicit uint 8                    'numItems' 'COUNT(items)']
            [array    S7VarRequestParameterItem 'items'    count 'numItems']
        ]
        ['0x05','0x03' S7ParameterWriteVarResponse
            [simple uint 8 'numItems']
        ]
        ['0x00','0x07' S7ParameterUserData
            [implicit uint 8                  'numItems' 'COUNT(items)']
            [array    S7ParameterUserDataItem 'items' count 'numItems']
        ]
        ['0x01','0x07' S7ParameterModeTransition
            [reserved uint 16  '0x0010']
            [implicit uint 8  'itemLength' 'lengthInBytes - 2']
            [simple   uint 8  'method']
            [simple   uint 4  'cpuFunctionType']
            [simple   uint 4  'cpuFunctionGroup']
            [simple   uint 8  'currentMode']
            [simple   uint 8  'sequenceNumber']             
        ]
    ]
]

[discriminatedType 'S7VarRequestParameterItem'
    [discriminator uint 8 'itemType']
    [typeSwitch 'itemType'
        ['0x12' S7VarRequestParameterItemAddress
            [implicit uint 8    'itemLength' 'address.lengthInBytes']
            [simple   S7Address 'address']
        ]
    ]
]

[discriminatedType 'S7Address'
    [discriminator uint 8 'addressType']
    [typeSwitch 'addressType'
        ['0x10' S7AddressAny
            [enum     TransportSize 'transportSize' 'code']
            [simple   uint 16       'numberOfElements']
            [simple   uint 16       'dbNumber']
            [enum     MemoryArea    'area']
            [reserved uint 5        '0x00']
            [simple   uint 16       'byteAddress']
            [simple   uint 3        'bitAddress']
        ]
    ]
]

[discriminatedType 'S7ParameterUserDataItem'
    [discriminator uint 8 'itemType']
    [typeSwitch 'itemType'
        ['0x12' S7ParameterUserDataItemCPUFunctions
            [implicit uint 8  'itemLength' 'lengthInBytes - 2']
            [simple   uint 8  'method']
            [simple   uint 4  'cpuFunctionType']
            [simple   uint 4  'cpuFunctionGroup']
            [simple   uint 8  'cpuSubfunction']
            [simple   uint 8  'sequenceNumber']
            [optional uint 8  'dataUnitReferenceNumber' 'cpuFunctionType == 8']
            [optional uint 8  'lastDataUnit' 'cpuFunctionType == 8']
            [optional uint 16 'errorCode' 'cpuFunctionType == 8']
        ]
    ]
]

[type 'SzlId'
    [enum   SzlModuleTypeClass 'typeClass']
    [simple uint 4             'sublistExtract']
    [enum   SzlSublist         'sublistList']
]

[type 'SzlDataTreeItem'
    [simple uint 16 'itemIndex']
    [array  byte    'mlfb' count '20']
    [simple uint 16 'moduleTypeId']
    [simple uint 16 'ausbg']
    [simple uint 16 'ausbe']
]

////////////////////////////////////////////////////////////////
// Payloads

[discriminatedType 'S7Payload' [uint 8 'messageType', S7Parameter 'parameter']
    [typeSwitch 'parameter.parameterType', 'messageType'
        ['0x04','0x03' S7PayloadReadVarResponse [S7Parameter 'parameter']
            [array S7VarPayloadDataItem 'items' count 'CAST(parameter, S7ParameterReadVarResponse).numItems' ['lastItem']]
        ]
        ['0x05','0x01' S7PayloadWriteVarRequest [S7Parameter 'parameter']
            [array S7VarPayloadDataItem 'items' count 'COUNT(CAST(parameter, S7ParameterWriteVarRequest).items)' ['lastItem']]
        ]
        ['0x05','0x03' S7PayloadWriteVarResponse [S7Parameter 'parameter']
            [array S7VarPayloadStatusItem 'items' count 'CAST(parameter, S7ParameterWriteVarResponse).numItems']
        ]
        ['0x00','0x07' S7PayloadUserData [S7Parameter 'parameter']
            [array S7PayloadUserDataItem 'items' count 'COUNT(CAST(parameter, S7ParameterUserData).items)' ['CAST(CAST(parameter, S7ParameterUserData).items[0], S7ParameterUserDataItemCPUFunctions).cpuFunctionType', 'CAST(CAST(parameter, S7ParameterUserData).items[0], S7ParameterUserDataItemCPUFunctions).cpuSubfunction']]
        ]
    ]
]

// This is actually not quite correct as depending pon the transportSize the length is either defined in bits or bytes.
[type 'S7VarPayloadDataItem' [bit 'lastItem']
    [enum     DataTransportErrorCode 'returnCode']
    [enum     DataTransportSize      'transportSize']
    [implicit uint 16                'dataLength' 'COUNT(data) * ((transportSize == DataTransportSize.BIT) ? 1 : (transportSize.sizeInBits ? 8 : 1))']
    [array    byte                   'data'       count 'transportSize.sizeInBits ? CEIL(dataLength / 8.0) : dataLength']
    [padding  uint 8                 'pad'        '0x00' 'lastItem ? 0 : COUNT(data) % 2']
]

[type 'S7VarPayloadStatusItem'
    [enum DataTransportErrorCode 'returnCode']
]


////////////////////////////////////////////////////////////////
// Event 7 Alarms Types
////////////////////////////////////////////////////////////////

//Under test
[discriminatedType  'S7DataAlarmMessage' [uint 4 'cpuFunctionType']
    [const    uint 8 'functionId' '0x00']
    [const    uint 8 'numberMessageObj' '0x01']
    [typeSwitch 'cpuFunctionType'
        ['0x04' S7MessageObjectRequest
            [const  uint 8  'variableSpec'  '0x12']
            [const  uint 8  'length'        '0x08']
            [enum   SyntaxIdType    'syntaxId']
            [reserved uint 8        '0x00']
            [enum   QueryType    'queryType']
            [reserved uint 8        '0x34']
            [enum   AlarmType    'alarmType']
        ]
        ['0x08' S7MessageObjectResponse
            [enum     DataTransportErrorCode 'returnCode']
            [enum     DataTransportSize      'transportSize']
            [reserved uint 8        '0x00']
        ]        
    ]
]

[type 'AssociatedValueType'
    [enum   DataTransportErrorCode 'returnCode']
    [enum   DataTransportSize      'transportSize']
    [manual uint 16 'valueLength' 'STATIC_CALL("org.apache.plc4x.java.s7.utils.S7EventHelper.RightShift3", readBuffer)' 'STATIC_CALL("org.apache.plc4x.java.s7.utils.S7EventHelper.LeftShift3", writeBuffer, _value.valueLength)' '2']
    [array uint 8 'data' count 'STATIC_CALL("org.apache.plc4x.java.s7.utils.S7EventHelper.EventItemLength", readBuffer, valueLength)']
]

//TODO: Convert BCD to uint
[type 'DateAndTime'
    [manual uint 8 'year' 'STATIC_CALL("org.apache.plc4x.java.s7.utils.S7EventHelper.BcdToInt", readBuffer)' 'STATIC_CALL("org.apache.plc4x.java.s7.utils.S7EventHelper.ByteToBcd", writeBuffer, _value.year)' '1']
    [manual uint 8  'month' 'STATIC_CALL("org.apache.plc4x.java.s7.utils.S7EventHelper.BcdToInt", readBuffer)' 'STATIC_CALL("org.apache.plc4x.java.s7.utils.S7EventHelper.ByteToBcd", writeBuffer, _value.month)' '1']
    [manual uint 8  'day' 'STATIC_CALL("org.apache.plc4x.java.s7.utils.S7EventHelper.BcdToInt", readBuffer)' 'STATIC_CALL("org.apache.plc4x.java.s7.utils.S7EventHelper.ByteToBcd", writeBuffer, _value.day)' '1']
    [manual uint 8  'hour' 'STATIC_CALL("org.apache.plc4x.java.s7.utils.S7EventHelper.BcdToInt", readBuffer)' 'STATIC_CALL("org.apache.plc4x.java.s7.utils.S7EventHelper.ByteToBcd", writeBuffer, _value.hour)' '1']
    [manual uint 8  'minutes' 'STATIC_CALL("org.apache.plc4x.java.s7.utils.S7EventHelper.BcdToInt", readBuffer)' 'STATIC_CALL("org.apache.plc4x.java.s7.utils.S7EventHelper.ByteToBcd", writeBuffer, _value.minutes)' '1']
    [manual uint 8  'seconds' 'STATIC_CALL("org.apache.plc4x.java.s7.utils.S7EventHelper.BcdToInt", readBuffer)' 'STATIC_CALL("org.apache.plc4x.java.s7.utils.S7EventHelper.ByteToBcd", writeBuffer, _value.seconds)' '1']
    [manual uint 12 'msec' 'STATIC_CALL("org.apache.plc4x.java.s7.utils.S7EventHelper.S7msecToInt", readBuffer)' 'STATIC_CALL("org.apache.plc4x.java.s7.utils.S7EventHelper.IntToS7msec", writeBuffer, _value.msec)' '2']
    [simple uint 4  'dow'] 
]

[type 'State'
    [simple bit 'SIG_8']
    [simple bit 'SIG_7']  
    [simple bit 'SIG_6']
    [simple bit 'SIG_5'] 
    [simple bit 'SIG_4']
    [simple bit 'SIG_3']  
    [simple bit 'SIG_2']
    [simple bit 'SIG_1']   
]

[type 'AlarmMessageObjectPushType'
    [const uint 8 'variableSpec' '0x12']
    [simple uint 8 'lengthspec']  
    [simple SyntaxIdType 'syntaxId'] 
    [simple uint 8 'numberOfValues']
    [simple uint 32 'eventId']
    [simple State 'eventState']
    [simple State 'localState']
    [simple State 'ackStateGoing']
    [simple State 'ackStateComing']
    [array AssociatedValueType 'AssociatedValues' count 'numberOfValues' ]
]

[type 'AlarmMessageAckObjectPushType'
    [const uint 8 'variableSpec' '0x12']
    [simple uint 8 'lengthspec']  
    [simple SyntaxIdType 'syntaxId'] 
    [simple uint 8 'numberOfValues']
    [simple uint 32 'eventId']
    [simple State 'ackStateGoing']
    [simple State 'ackStateComing']
]

[type 'AlarmMessagePushType'
    [simple DateAndTime 'TimeStamp']
    [simple uint 8 'functionId']
    [simple uint 8 'numberOfObjects']
    [array AlarmMessageObjectPushType 'messageObjects' count 'numberOfObjects' ]  
]

[type 'AlarmMessageAckPushType'
    [simple DateAndTime 'TimeStamp']
    [simple uint 8 'functionId']
    [simple uint 8 'numberOfObjects']
    [array AlarmMessageAckObjectPushType 'messageObjects' count 'numberOfObjects' ]  
]

[type 'AlarmMessageObjectQueryType'
    [simple uint 8 'lengthDataset'] 
    [reserved uint 16 '0x0000']
    [const uint 8 'variableSpec' '0x12']
    [simple State 'eventState']
    [simple State 'ackStateGoing']
    [simple State 'ackStateComing']
    [simple DateAndTime 'timeComing']
    [simple AssociatedValueType 'valueComing'] 
    [simple DateAndTime 'timeGoing']
    [simple AssociatedValueType 'valueGoing'] 
]

[type 'AlarmMessageQueryType'
    [simple uint 8 'functionId']
    [simple uint 8 'numberOfObjects']
    [enum   DataTransportErrorCode 'returnCode']
    [enum   DataTransportSize      'transportSize']
    [const uint 16 'DataLength' '0xFFFF']
    [array AlarmMessageObjectQueryType 'messageObjects' count 'numberOfObjects' ]  
]

[type 'AlarmMessageObjectAckType'
    [const uint 8 'variableSpec' '0x12']
    [const uint 8 'length' '0x08']  
    [simple SyntaxIdType 'syntaxId'] 
    [simple uint 8 'numberOfValues']
    [simple uint 32 'eventId']
    [simple State 'ackStateGoing']
    [simple State 'ackStateComing']
]

[type 'AlarmMessageAckType'
    [simple uint 8 'functionId']
    [simple uint 8 'numberOfObjects']
    [array AlarmMessageObjectAckType 'messageObjects' count 'numberOfObjects' ]  
]

[type 'AlarmMessageAckResponseType'
    [simple uint 8 'functionId']
    [simple uint 8 'numberOfObjects']
    [array uint 8 'messageObjects' count 'numberOfObjects' ]  
]

////////////////////////////////////////////////////////////////
// DataItem by Function Type:
// 0x00 PUSH
// 0x04 TYPE_REQ
// 0x08 TYPE_RES
//
// DataItem by Sub Function Type:
// 0x01 CPU_READSZL
// 0x02 CPU_MSGS 
// 0x03 CPU_DIAGMSG
// 0x05 ALARM8_IND
// 0x06 NOTIFY_IND
// 0x07 ALARM8LOCK
// 0x08 ALARM8UNLOCK
// 0x0b ALARMACK
// 0x0c ALARMACK_IND
// 0x0d ALARM8LOCK_IND
// 0x0e ALARM8UNLOCK_IND
// 0x11 ALARMSQ_IND
// 0x12 ALARMS_IND
// 0x13 ALARMQUERY
// 0x16 NOTIFY8_IND
////////////////////////////////////////////////////////////////

[discriminatedType 'S7PayloadUserDataItem' [uint 4 'cpuFunctionType', uint 8 'cpuSubfunction']
    [enum     DataTransportErrorCode 'returnCode']
    [enum     DataTransportSize      'transportSize']
    [implicit uint 16                'dataLength' 'lengthInBytes - 4']
    [typeSwitch 'cpuFunctionType', 'cpuSubfunction', 'dataLength'

        //USER and SYSTEM Messages
        ['0x00', '0x03' S7PayloadDiagnosticMessage
            [simple uint 16 'EventId']
            [simple uint 8  'PriorityClass']
            [simple uint 8  'ObNumber']
            [simple uint 16 'DatId']
            [simple uint 16 'Info1']
            [simple uint 32 'Info2']
            [simple DateAndTime 'TimeStamp']
        ]

        //PUSH message reception S7300 & S7400 (ALARM_SQ, ALARM_S, ALARM_SC, ...)
        ['0x00', '0x05' S7PayloadAlarm8
            [simple AlarmMessagePushType 'alarmMessage']
        ]
        ['0x00', '0x06' S7PayloadNotify
            [simple AlarmMessagePushType 'alarmMessage']
        ]
        ['0x00', '0x0c' S7PayloadAlarmAckInd
            [simple AlarmMessageAckPushType 'alarmMessage']
        ]
        ['0x00', '0x11' S7PayloadAlarmSQ
            [simple AlarmMessagePushType 'alarmMessage']
        ]
        ['0x00', '0x12' S7PayloadAlarmS
            [simple AlarmMessagePushType 'alarmMessage']
        ]
        ['0x00', '0x13' S7PayloadAlarmSC
            [simple AlarmMessagePushType 'alarmMessage']
        ]
        ['0x00', '0x16' S7PayloadNotify8
            [simple AlarmMessagePushType 'alarmMessage']
        ]

        //Request for specific functions of the SZL system
        ['0x04', '0x01' S7PayloadUserDataItemCpuFunctionReadSzlRequest
            [simple   SzlId                  'szlId']
            [simple   uint 16                'szlIndex']
        ]
        ['0x08', '0x01' S7PayloadUserDataItemCpuFunctionReadSzlResponse
            [simple   SzlId                  'szlId']
            [simple   uint 16                'szlIndex']
            [const    uint 16 'szlItemLength' '28']
            [implicit uint 16 'szlItemCount'  'COUNT(items)']
            [array SzlDataTreeItem 'items' count 'szlItemCount']
        ]

        //Subscription to PUSH messages
        ['0x04', '0x02' S7PayloadUserDataItemCpuFunctionMsgSubscription
            [simple   uint 8    'Subscription']
            [reserved uint 8    '0x00']
            [simple string '64' 'UTF-8' 'magicKey']
            [optional AlarmStateType 'Alarmtype' 'Subscription >= 128']
            [optional uint 8 'Reserve' 'Subscription >= 128']
        ]
	['0x08', '0x02', '0x00' S7PayloadUserDataItemCpuFunctionMsgSubscriptionResponse
        ]
	['0x08', '0x02', '0x02' S7PayloadUserDataItemCpuFunctionMsgSubscriptionSysResponse
            [simple uint 8 'result']
            [simple uint 8 'reserved01']
        ]
	['0x08', '0x02', '0x05' S7PayloadUserDataItemCpuFunctionMsgSubscriptionAlarmResponse
            [simple uint 8 'result']
            [simple uint 8 'reserved01']
            [simple AlarmType 'alarmType']
            [simple uint 8 'reserved02']
            [simple uint 8 'reserved03']
        ]

        //ALARM_ACK Acknowledgment of alarms
        ['0x04', '0x0b' S7PayloadUserDataItemCpuFunctionAlarmAck
            [simple uint 8 'functionId']
            [implicit uint 8 'numberOfObjects' 'COUNT(messageObjects)']
            [array AlarmMessageObjectAckType 'messageObjects' count 'numberOfObjects' ]  
        ]
        ['0x08', '0x0b' S7PayloadUserDataItemCpuFunctionAlarmAckResponse
            [simple uint 8 'functionId']
            [implicit  uint 8 'numberOfObjects' 'COUNT(messageObjects)']
            [array uint 8 'messageObjects' count 'numberOfObjects' ]  
        ]

        //ALARM_QUERY Request for alarms stored in the controller
        ['0x04', '0x13' S7PayloadUserDataItemCpuFunctionAlarmQuery
            [const    uint 8 'functionId' '0x00']
            [const    uint 8 'numberMessageObj' '0x01']
            [const  uint 8  'variableSpec'  '0x12']
            [const  uint 8  'length'        '0x08']
            [enum   SyntaxIdType    'syntaxId']
            [reserved uint 8        '0x00']
            [enum   QueryType    'queryType']
            [reserved uint 8        '0x34']
            [enum   AlarmType    'alarmType']
        ]
        ['0x08', '0x13' S7PayloadUserDataItemCpuFunctionAlarmQueryResponse
            [const    uint 8 'functionId' '0x00']
            [const    uint 8 'numberMessageObj' '0x01']
            [enum     DataTransportErrorCode 'pudicfReturnCode']
            [enum     DataTransportSize      'pudicftransportSize']
            [reserved uint 8        '0x00']
        ]
    ]
]

[dataIo 'DataItem' [string '-1' 'dataProtocolId', int 32 'stringLength']
    [typeSwitch 'dataProtocolId'
        // -----------------------------------------
        // Bit
        // -----------------------------------------
        ['IEC61131_BOOL' BOOL
            [reserved uint 7 '0x00']
            [simple   bit    'value']
        ]

        // -----------------------------------------
        // Bit-strings
        // -----------------------------------------
        // 1 byte
        ['IEC61131_BYTE' List
            [array bit 'value' count '8']
        ]
        // 2 byte (16 bit)
        ['IEC61131_WORD' List
            [array bit 'value' count '16']
        ]
        // 4 byte (32 bit)
        ['IEC61131_DWORD' List
            [array bit 'value' count '32']
        ]
        // 8 byte (64 bit)
        ['IEC61131_LWORD' List
            [array bit 'value' count '64']
        ]

        // -----------------------------------------
        // Integers
        // -----------------------------------------
        // 8 bit:
        ['IEC61131_SINT' SINT
            [simple int 8 'value']
        ]
        ['IEC61131_USINT' USINT
            [simple uint 8 'value']
        ]
        // 16 bit:
        ['IEC61131_INT' INT
            [simple int 16 'value']
        ]
        ['IEC61131_UINT' UINT
            [simple uint 16 'value']
        ]
        // 32 bit:
        ['IEC61131_DINT' DINT
            [simple int 32 'value']
        ]
        ['IEC61131_UDINT' UDINT
            [simple uint 32 'value']
        ]
        // 64 bit:
        ['IEC61131_LINT' LINT
            [simple int 64 'value']
        ]
        ['IEC61131_ULINT' ULINT
            [simple uint 64 'value']
        ]

        // -----------------------------------------
        // Floating point values
        // -----------------------------------------
        ['IEC61131_REAL' REAL
            [simple float 8.23  'value']
        ]
        ['IEC61131_LREAL' LREAL
            [simple float 11.52 'value']
        ]

        // -----------------------------------------
        // Characters & Strings
        // -----------------------------------------
        ['IEC61131_CHAR' CHAR
            [manual string '-1' 'UTF-8' 'value'  'STATIC_CALL("org.apache.plc4x.java.s7.utils.StaticHelper.parseS7Char", readBuffer, _type.encoding)' 'STATIC_CALL("org.apache.plc4x.java.s7.utils.StaticHelper.serializeS7Char", writeBuffer, _value, _type.encoding)' '1']
        ]
        ['IEC61131_WCHAR' CHAR
            [manual string '-1' 'UTF-16' 'value' 'STATIC_CALL("org.apache.plc4x.java.s7.utils.StaticHelper.parseS7Char", readBuffer, _type.encoding)' 'STATIC_CALL("org.apache.plc4x.java.s7.utils.StaticHelper.serializeS7Char", writeBuffer, _value, _type.encoding)' '2']
        ]
        ['IEC61131_STRING' STRING
            [manual string '-1' 'UTF-8' 'value'  'STATIC_CALL("org.apache.plc4x.java.s7.utils.StaticHelper.parseS7String", readBuffer, stringLength, _type.encoding)' 'STATIC_CALL("org.apache.plc4x.java.s7.utils.StaticHelper.serializeS7String", writeBuffer, _value, stringLength, _type.encoding)' '_value.string.length + 2']
        ]
        ['IEC61131_WSTRING' STRING
            [manual string '-1' 'UTF-16' 'value' 'STATIC_CALL("org.apache.plc4x.java.s7.utils.StaticHelper.parseS7String", readBuffer, stringLength, _type.encoding)' 'STATIC_CALL("org.apache.plc4x.java.s7.utils.StaticHelper.serializeS7String", writeBuffer, _value, stringLength, _type.encoding)' '(_value.string.length * 2) + 2']
        ]

        // -----------------------------------------
        // TIA Date-Formats
        // -----------------------------------------
        // Interpreted as "milliseconds"
        ['IEC61131_TIME' TIME
            [simple uint 32 'value']
        ]
        //['S7_S5TIME' TIME
        //    [reserved uint 2  '0x00']
        //    [uint     uint 2  'base']
        //    [simple   uint 12 'value']
        //]
        // Interpreted as "number of nanoseconds"
        ['IEC61131_LTIME' LTIME
            [simple uint 64 'value']
        ]
        // Interpreted as "number of days since 1990-01-01"
        ['IEC61131_DATE' DATE
            [simple uint 16 'value']
        ]
        ['IEC61131_TIME_OF_DAY' TIME_OF_DAY
            [simple uint 32 'value']
        ]
        ['IEC61131_DATE_AND_TIME' DATE_AND_TIME
            [simple uint 16 'year']
            [simple uint 8  'month']
            [simple uint 8  'day']
            [simple uint 8  'dayOfWeek']
            [simple uint 8  'hour']
            [simple uint 8  'minutes']
            [simple uint 8  'seconds']
            [simple uint 32 'nanos']
        ]
    ]
]

[enum int 8 'COTPTpduSize' [uint 16 'sizeInBytes']
    ['0x07' SIZE_128 ['128']]
    ['0x08' SIZE_256 ['256']]
    ['0x09' SIZE_512 ['512']]
    ['0x0a' SIZE_1024 ['1024']]
    ['0x0b' SIZE_2048 ['2048']]
    ['0x0c' SIZE_4096 ['4096']]
    ['0x0d' SIZE_8192 ['8192']]
]

[enum int 8 'COTPProtocolClass'
    ['0x00' CLASS_0]
    ['0x10' CLASS_1]
    ['0x20' CLASS_2]
    ['0x30' CLASS_3]
    ['0x40' CLASS_4]
]

[enum int 8 'DataTransportSize' [bit 'sizeInBits']
    ['0x00' NULL            ['false']]
    ['0x03' BIT             ['true']]
    ['0x04' BYTE_WORD_DWORD ['true']]
    ['0x05' INTEGER         ['true']]
    ['0x06' DINTEGER        ['false']]
    ['0x07' REAL            ['false']]
    ['0x09' OCTET_STRING    ['false']]
]

[enum int 8 'DeviceGroup'
    ['0x01' PG_OR_PC]
    ['0x02' OS      ]
    ['0x03' OTHERS  ]
]

[enum int 8 'TransportSize'  [uint 8 'code', uint 8 'shortName', uint 8 'sizeInBytes', TransportSize 'baseType', DataTransportSize 'dataTransportSize', string '-1' 'dataProtocolId', bit 'supported_S7_300', bit 'supported_S7_400', bit 'supported_S7_1200', bit 'supported_S7_1500', bit 'supported_LOGO']
    // Bit Strings
    ['0x01' BOOL             ['0x01'       , 'X'               , '1'                 , 'null'                  , 'BIT'              , 'IEC61131_BOOL'         , 'true'                , 'true'                , 'true'                 , 'true'                 , 'true'              ]]
    ['0x02' BYTE             ['0x02'       , 'B'               , '1'                 , 'null'                  , 'BYTE_WORD_DWORD'  , 'IEC61131_BYTE'         , 'true'                , 'true'                , 'true'                 , 'true'                 , 'true'              ]]
    ['0x03' WORD             ['0x04'       , 'W'               , '2'                 , 'null'                  , 'BYTE_WORD_DWORD'  , 'IEC61131_WORD'         , 'true'                , 'true'                , 'true'                 , 'true'                 , 'true'              ]]
    ['0x04' DWORD            ['0x06'       , 'D'               , '4'                 , 'WORD'                  , 'BYTE_WORD_DWORD'  , 'IEC61131_DWORD'        , 'true'                , 'true'                , 'true'                 , 'true'                 , 'true'              ]]
    ['0x05' LWORD            ['0x00'       , 'X'               , '8'                 , 'null'                  , 'null'             , 'IEC61131_LWORD'        , 'false'               , 'false'               , 'false'                , 'true'                 , 'false'             ]]

    // Integer values
    // INT and UINT moved out of order as the enum constant INT needs to be generated before it's used in java
    ['0x06' INT              ['0x05'       , 'W'               , '2'                 , 'null'                  , 'INTEGER'          , 'IEC61131_INT'          , 'true'                , 'true'                , 'true'                 , 'true'                 , 'true'              ]]
    ['0x07' UINT             ['0x05'       , 'W'               , '2'                 , 'INT'                   , 'INTEGER'          , 'IEC61131_UINT'         , 'false'               , 'false'               , 'true'                 , 'true'                 , 'true'              ]]
    // ...
    ['0x08' SINT             ['0x02'       , 'B'               , '1'                 , 'INT'                   , 'BYTE_WORD_DWORD'  , 'IEC61131_SINT'         , 'false'               , 'false'               , 'true'                 , 'true'                 , 'true'              ]]
    ['0x09' USINT            ['0x02'       , 'B'               , '1'                 , 'INT'                   , 'BYTE_WORD_DWORD'  , 'IEC61131_USINT'        , 'false'               , 'false'               , 'true'                 , 'true'                 , 'true'              ]]
    ['0x0A' DINT             ['0x07'       , 'D'               , '4'                 , 'INT'                   , 'INTEGER'          , 'IEC61131_DINT'         , 'true'                , 'true'                , 'true'                 , 'true'                 , 'true'              ]]
    ['0x0B' UDINT            ['0x07'       , 'D'               , '4'                 , 'INT'                   , 'INTEGER'          , 'IEC61131_UDINT'        , 'false'               , 'false'               , 'true'                 , 'true'                 , 'true'              ]]
    ['0x0C' LINT             ['0x00'       , 'X'               , '8'                 , 'INT'                   , 'null'             , 'IEC61131_LINT'         , 'false'               , 'false'               , 'false'                , 'true'                 , 'false'             ]]
    ['0x0D' ULINT            ['0x00'       , 'X'               , '16'                , 'INT'                   , 'null'             , 'IEC61131_ULINT'        , 'false'               , 'false'               , 'false'                , 'true'                 , 'false'             ]]

    // Floating point values
    ['0x0E' REAL             ['0x08'       , 'D'               , '4'                 , 'null'                  , 'REAL'             , 'IEC61131_REAL'         , 'true'                , 'true'                , 'true'                 , 'true'                 , 'true'              ]]
    ['0x0F' LREAL            ['0x30'       , 'X'               , '8'                 , 'REAL'                  , 'null'             , 'IEC61131_LREAL'        , 'false'               , 'false'               , 'true'                 , 'true'                 , 'false'             ]]

    // Characters and Strings
    ['0x10' CHAR             ['0x03'       , 'B'               , '1'                 , 'null'                  , 'BYTE_WORD_DWORD'  , 'IEC61131_CHAR'         , 'true'                , 'true'                , 'true'                 , 'true'                 , 'true'              ]]
    ['0x11' WCHAR            ['0x13'       , 'X'               , '2'                 , 'null'                  , 'null'             , 'IEC61131_WCHAR'        , 'false'               , 'false'               , 'true'                 , 'true'                 , 'true'              ]]
    ['0x12' STRING           ['0x03'       , 'X'               , '1'                 , 'null'                  , 'BYTE_WORD_DWORD'  , 'IEC61131_STRING'       , 'true'                , 'true'                , 'true'                 , 'true'                 , 'true'              ]]
    ['0x13' WSTRING          ['0x00'       , 'X'               , '2'                 , 'null'                  , 'null'             , 'IEC61131_WSTRING'      , 'false'               , 'false'               , 'true'                 , 'true'                 , 'true'              ]]

    // Dates and time values (Please note that we seem to have to rewrite queries for these types to reading bytes or we'll get "Data type not supported" errors)
    ['0x14' TIME             ['0x0B'       , 'X'               , '4'                 , 'null'                  , 'null'             , 'IEC61131_TIME'         , 'true'                , 'true'                , 'true'                 , 'true'                 , 'true'              ]]
    //['0x15' S5TIME           ['0x0C'      , 'X'               , '4'                 , 'null'                  , 'null'                               , 'S7_S5TIME'             , 'true'                , 'true'                , 'true'                 , 'true'                 , 'true'              ]]
    ['0x16' LTIME            ['0x00'       , 'X'               , '8'                 , 'TIME'                  , 'null'             , 'IEC61131_LTIME'        , 'false'               , 'false'               , 'false'                , 'true'                 , 'false'             ]]
    ['0x17' DATE             ['0x09'       , 'X'               , '2'                 , 'null'                  , 'BYTE_WORD_DWORD'  , 'IEC61131_DATE'         , 'true'                , 'true'                , 'true'                 , 'true'                 , 'true'              ]]
    ['0x18' TIME_OF_DAY      ['0x06'       , 'X'               , '4'                 , 'null'                  , 'BYTE_WORD_DWORD'  , 'IEC61131_TIME_OF_DAY'  , 'true'                , 'true'                , 'true'                 , 'true'                 , 'true'              ]]
    ['0x19' TOD              ['0x06'       , 'X'               , '4'                 , 'null'                  , 'BYTE_WORD_DWORD'  , 'IEC61131_TIME_OF_DAY'  , 'true'                , 'true'                , 'true'                 , 'true'                 , 'true'              ]]
    ['0x1A' DATE_AND_TIME    ['0x0F'       , 'X'               , '12'                , 'null'                  , 'null'             , 'IEC61131_DATE_AND_TIME', 'true'                , 'true'                , 'false'                , 'true'                 , 'false'             ]]
    ['0x1B' DT               ['0x0F'       , 'X'               , '12'                , 'null'                  , 'null'             , 'IEC61131_DATE_AND_TIME', 'true'                , 'true'                , 'false'                , 'true'                 , 'false'             ]]
]

[enum uint 8 'MemoryArea'             [string '24' 'shortName']
    ['0x1C' COUNTERS                 ['C']]
    ['0x1D' TIMERS                   ['T']]
    ['0x80' DIRECT_PERIPHERAL_ACCESS ['D']]
    ['0x81' INPUTS                   ['I']]
    ['0x82' OUTPUTS                  ['Q']]
    ['0x83' FLAGS_MARKERS            ['M']]
    ['0x84' DATA_BLOCKS              ['DB']]
    ['0x85' INSTANCE_DATA_BLOCKS     ['DBI']]
    ['0x86' LOCAL_DATA               ['LD']]
]

[enum uint 8 'DataTransportSize' [bit 'sizeInBits']
    ['0x00' NULL                ['false']]
    ['0x03' BIT                 ['true']]
    ['0x04' BYTE_WORD_DWORD     ['true']]
    ['0x05' INTEGER             ['true']]
    ['0x06' DINTEGER            ['false']]
    ['0x07' REAL                ['false']]
    ['0x09' OCTET_STRING        ['false']]
]

[enum uint 8 'DataTransportErrorCode'
    ['0x00' RESERVED               ]
    ['0xFF' OK                     ]
    ['0x03' ACCESS_DENIED          ]
    ['0x05' INVALID_ADDRESS        ]
    ['0x06' DATA_TYPE_NOT_SUPPORTED]
    ['0x0A' NOT_FOUND              ]
]

[enum uint 4 'SzlModuleTypeClass'
    ['0x0' CPU]
    ['0x4' IM]
    ['0x8' FM]
    ['0xC' CP]
]

[enum uint 8 'SzlSublist'
    ['0x11' MODULE_IDENTIFICATION]
    ['0x12' CPU_FEATURES]
    ['0x13' USER_MEMORY_AREA]
    ['0x14' SYSTEM_AREAS]
    ['0x15' BLOCK_TYPES]
    ['0x19' STATUS_MODULE_LEDS]
    ['0x1C' COMPONENT_IDENTIFICATION]
    ['0x22' INTERRUPT_STATUS]
    ['0x25' ASSIGNMENT_BETWEEN_PROCESS_IMAGE_PARTITIONS_AND_OBS]
    ['0x32' COMMUNICATION_STATUS_DATA]
    ['0x74' STATUS_SINGLE_MODULE_LED]
    ['0x90' DP_MASTER_SYSTEM_INFORMATION]
    ['0x91' MODULE_STATUS_INFORMATION]
    ['0x92' RACK_OR_STATION_STATUS_INFORMATION]
    ['0x94' RACK_OR_STATION_STATUS_INFORMATION_2]
    ['0x95' ADDITIONAL_DP_MASTER_SYSTEM_OR_PROFINET_IO_SYSTEM_INFORMATION]
    ['0x96' MODULE_STATUS_INFORMATION_PROFINET_IO_AND_PROFIBUS_DP]
    ['0xA0' DIAGNOSTIC_BUFFER]
    ['0xB1' MODULE_DIAGNOSTIC_DATA]
]

[enum uint 8 'CpuSubscribeEvents'
    ['0x01' CPU]
    ['0x02' IM]
    ['0x04' FM]
    ['0x80' CP]
]

[enum uint 8 'EventType'
    ['0x01' MODE]
    ['0x02' SYS]
    ['0x04' USR]
    ['0x80' ALM]
]

[enum uint 8 'SyntaxIdType'
    ['0x01' S7ANY]
    ['0x13' PBC_ID]
    ['0x15' ALARM_LOCKFREESET]
    ['0x16' ALARM_INDSET]
    ['0x19' ALARM_ACKSET]
    ['0x1A' ALARM_QUERYREQSET]
    ['0x1C' NOTIFY_INDSET]
    ['0x82' NCK]
    ['0x83' NCK_METRIC]
    ['0x84' NCK_INCH]
    ['0xA2' DRIVEESANY]
    ['0xB2' SYM1200]
    ['0xB0' DBREAD]
]

[enum uint 8 'AlarmType'
    ['0x01' SCAN]
    ['0x02' ALARM_8]
    ['0x04' ALARM_S]
]

[enum uint 8 'AlarmStateType'
    ['0x00' SCAN_ABORT]
    ['0x01' SCAN_INITIATE]
    ['0x04' ALARM_ABORT]
    ['0x05' ALARM_INITIATE]
    ['0x08' ALARM_S_ABORT]
    ['0x09' ALARM_S_INITIATE]
]

[enum uint 8 'QueryType'
    ['0x01' BYALARMTYPE]
    ['0x02' ALARM_8]
    ['0x04' ALARM_S]
]

[enum uint 8 'ModeTransitionType'
    ['0x00' STOP]
    ['0x01' WARM_RESTART]
    ['0x02' RUN]
    ['0x03' HOT_RESTART]
    ['0x04' HOLD]
    ['0x06' COLD_RESTART]
    ['0x09' RUN_R]
    ['0x11' LINK_UP]
    ['0x12' UPDATE]
]
<|MERGE_RESOLUTION|>--- conflicted
+++ resolved
@@ -1,23 +1,3 @@
-<<<<<<< HEAD
- //
-// Licensed to the Apache Software Foundation (ASF) under one
-// or more contributor license agreements.  See the NOTICE file
-// distributed with this work for additional information
-// regarding copyright ownership.  The ASF licenses this file
-// to you under the Apache License, Version 2.0 (the
-// "License"); you may not use this file except in compliance
-// with the License.  You may obtain a copy of the License at
-//
-//     http://www.apache.org/licenses/LICENSE-2.0
-//
-// Unless required by applicable law or agreed to in writing,
-// software distributed under the License is distributed on an
-// "AS IS" BASIS, WITHOUT WARRANTIES OR CONDITIONS OF ANY
-// KIND, either express or implied.  See the License for the
-// specific language governing permissions and limitations
-// under the License.
-//
-=======
 /*
  * Licensed to the Apache Software Foundation (ASF) under one
  * or more contributor license agreements.  See the NOTICE file
@@ -36,7 +16,6 @@
  * specific language governing permissions and limitations
  * under the License.
  */
->>>>>>> 509a9702
 
 ////////////////////////////////////////////////////////////////
 // IsoOnTcp/TPKT
@@ -177,7 +156,7 @@
             [simple   uint 4  'cpuFunctionType']
             [simple   uint 4  'cpuFunctionGroup']
             [simple   uint 8  'currentMode']
-            [simple   uint 8  'sequenceNumber']             
+            [simple   uint 8  'sequenceNumber']
         ]
     ]
 ]
@@ -294,7 +273,7 @@
             [enum     DataTransportErrorCode 'returnCode']
             [enum     DataTransportSize      'transportSize']
             [reserved uint 8        '0x00']
-        ]        
+        ]
     ]
 ]
 
@@ -314,24 +293,24 @@
     [manual uint 8  'minutes' 'STATIC_CALL("org.apache.plc4x.java.s7.utils.S7EventHelper.BcdToInt", readBuffer)' 'STATIC_CALL("org.apache.plc4x.java.s7.utils.S7EventHelper.ByteToBcd", writeBuffer, _value.minutes)' '1']
     [manual uint 8  'seconds' 'STATIC_CALL("org.apache.plc4x.java.s7.utils.S7EventHelper.BcdToInt", readBuffer)' 'STATIC_CALL("org.apache.plc4x.java.s7.utils.S7EventHelper.ByteToBcd", writeBuffer, _value.seconds)' '1']
     [manual uint 12 'msec' 'STATIC_CALL("org.apache.plc4x.java.s7.utils.S7EventHelper.S7msecToInt", readBuffer)' 'STATIC_CALL("org.apache.plc4x.java.s7.utils.S7EventHelper.IntToS7msec", writeBuffer, _value.msec)' '2']
-    [simple uint 4  'dow'] 
+    [simple uint 4  'dow']
 ]
 
 [type 'State'
     [simple bit 'SIG_8']
-    [simple bit 'SIG_7']  
+    [simple bit 'SIG_7']
     [simple bit 'SIG_6']
-    [simple bit 'SIG_5'] 
+    [simple bit 'SIG_5']
     [simple bit 'SIG_4']
-    [simple bit 'SIG_3']  
+    [simple bit 'SIG_3']
     [simple bit 'SIG_2']
-    [simple bit 'SIG_1']   
+    [simple bit 'SIG_1']
 ]
 
 [type 'AlarmMessageObjectPushType'
     [const uint 8 'variableSpec' '0x12']
-    [simple uint 8 'lengthspec']  
-    [simple SyntaxIdType 'syntaxId'] 
+    [simple uint 8 'lengthspec']
+    [simple SyntaxIdType 'syntaxId']
     [simple uint 8 'numberOfValues']
     [simple uint 32 'eventId']
     [simple State 'eventState']
@@ -343,8 +322,8 @@
 
 [type 'AlarmMessageAckObjectPushType'
     [const uint 8 'variableSpec' '0x12']
-    [simple uint 8 'lengthspec']  
-    [simple SyntaxIdType 'syntaxId'] 
+    [simple uint 8 'lengthspec']
+    [simple SyntaxIdType 'syntaxId']
     [simple uint 8 'numberOfValues']
     [simple uint 32 'eventId']
     [simple State 'ackStateGoing']
@@ -355,27 +334,27 @@
     [simple DateAndTime 'TimeStamp']
     [simple uint 8 'functionId']
     [simple uint 8 'numberOfObjects']
-    [array AlarmMessageObjectPushType 'messageObjects' count 'numberOfObjects' ]  
+    [array AlarmMessageObjectPushType 'messageObjects' count 'numberOfObjects' ]
 ]
 
 [type 'AlarmMessageAckPushType'
     [simple DateAndTime 'TimeStamp']
     [simple uint 8 'functionId']
     [simple uint 8 'numberOfObjects']
-    [array AlarmMessageAckObjectPushType 'messageObjects' count 'numberOfObjects' ]  
+    [array AlarmMessageAckObjectPushType 'messageObjects' count 'numberOfObjects' ]
 ]
 
 [type 'AlarmMessageObjectQueryType'
-    [simple uint 8 'lengthDataset'] 
+    [simple uint 8 'lengthDataset']
     [reserved uint 16 '0x0000']
     [const uint 8 'variableSpec' '0x12']
     [simple State 'eventState']
     [simple State 'ackStateGoing']
     [simple State 'ackStateComing']
     [simple DateAndTime 'timeComing']
-    [simple AssociatedValueType 'valueComing'] 
+    [simple AssociatedValueType 'valueComing']
     [simple DateAndTime 'timeGoing']
-    [simple AssociatedValueType 'valueGoing'] 
+    [simple AssociatedValueType 'valueGoing']
 ]
 
 [type 'AlarmMessageQueryType'
@@ -384,13 +363,13 @@
     [enum   DataTransportErrorCode 'returnCode']
     [enum   DataTransportSize      'transportSize']
     [const uint 16 'DataLength' '0xFFFF']
-    [array AlarmMessageObjectQueryType 'messageObjects' count 'numberOfObjects' ]  
+    [array AlarmMessageObjectQueryType 'messageObjects' count 'numberOfObjects' ]
 ]
 
 [type 'AlarmMessageObjectAckType'
     [const uint 8 'variableSpec' '0x12']
-    [const uint 8 'length' '0x08']  
-    [simple SyntaxIdType 'syntaxId'] 
+    [const uint 8 'length' '0x08']
+    [simple SyntaxIdType 'syntaxId']
     [simple uint 8 'numberOfValues']
     [simple uint 32 'eventId']
     [simple State 'ackStateGoing']
@@ -400,13 +379,13 @@
 [type 'AlarmMessageAckType'
     [simple uint 8 'functionId']
     [simple uint 8 'numberOfObjects']
-    [array AlarmMessageObjectAckType 'messageObjects' count 'numberOfObjects' ]  
+    [array AlarmMessageObjectAckType 'messageObjects' count 'numberOfObjects' ]
 ]
 
 [type 'AlarmMessageAckResponseType'
     [simple uint 8 'functionId']
     [simple uint 8 'numberOfObjects']
-    [array uint 8 'messageObjects' count 'numberOfObjects' ]  
+    [array uint 8 'messageObjects' count 'numberOfObjects' ]
 ]
 
 ////////////////////////////////////////////////////////////////
@@ -417,7 +396,7 @@
 //
 // DataItem by Sub Function Type:
 // 0x01 CPU_READSZL
-// 0x02 CPU_MSGS 
+// 0x02 CPU_MSGS
 // 0x03 CPU_DIAGMSG
 // 0x05 ALARM8_IND
 // 0x06 NOTIFY_IND
@@ -494,13 +473,13 @@
             [optional AlarmStateType 'Alarmtype' 'Subscription >= 128']
             [optional uint 8 'Reserve' 'Subscription >= 128']
         ]
-	['0x08', '0x02', '0x00' S7PayloadUserDataItemCpuFunctionMsgSubscriptionResponse
-        ]
-	['0x08', '0x02', '0x02' S7PayloadUserDataItemCpuFunctionMsgSubscriptionSysResponse
+	    ['0x08', '0x02', '0x00' S7PayloadUserDataItemCpuFunctionMsgSubscriptionResponse
+        ]
+	    ['0x08', '0x02', '0x02' S7PayloadUserDataItemCpuFunctionMsgSubscriptionSysResponse
             [simple uint 8 'result']
             [simple uint 8 'reserved01']
         ]
-	['0x08', '0x02', '0x05' S7PayloadUserDataItemCpuFunctionMsgSubscriptionAlarmResponse
+	    ['0x08', '0x02', '0x05' S7PayloadUserDataItemCpuFunctionMsgSubscriptionAlarmResponse
             [simple uint 8 'result']
             [simple uint 8 'reserved01']
             [simple AlarmType 'alarmType']
@@ -512,12 +491,12 @@
         ['0x04', '0x0b' S7PayloadUserDataItemCpuFunctionAlarmAck
             [simple uint 8 'functionId']
             [implicit uint 8 'numberOfObjects' 'COUNT(messageObjects)']
-            [array AlarmMessageObjectAckType 'messageObjects' count 'numberOfObjects' ]  
+            [array AlarmMessageObjectAckType 'messageObjects' count 'numberOfObjects' ]
         ]
         ['0x08', '0x0b' S7PayloadUserDataItemCpuFunctionAlarmAckResponse
             [simple uint 8 'functionId']
             [implicit  uint 8 'numberOfObjects' 'COUNT(messageObjects)']
-            [array uint 8 'messageObjects' count 'numberOfObjects' ]  
+            [array uint 8 'messageObjects' count 'numberOfObjects' ]
         ]
 
         //ALARM_QUERY Request for alarms stored in the controller
@@ -862,4 +841,4 @@
     ['0x09' RUN_R]
     ['0x11' LINK_UP]
     ['0x12' UPDATE]
-]
+]