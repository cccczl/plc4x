--- conflicted
+++ resolved
@@ -24,11 +24,7 @@
   <parent>
     <groupId>org.apache.plc4x</groupId>
     <artifactId>plc4x-parent</artifactId>
-<<<<<<< HEAD
-    <version>0.8.0</version>
-=======
     <version>0.9.0</version>
->>>>>>> e9e9a58b
   </parent>
 
   <artifactId>plc4go</artifactId>
@@ -576,13 +572,8 @@
   <dependencies>
     <dependency>
       <groupId>org.apache.plc4x</groupId>
-<<<<<<< HEAD
-      <artifactId>plc4x-build-utils-language-go</artifactId>
-      <version>0.8.0</version>
-=======
       <artifactId>plc4x-code-generation-language-go</artifactId>
       <version>0.9.0</version>
->>>>>>> e9e9a58b
       <!-- Scope is 'provided' as this way it's not shipped with the driver -->
       <scope>provided</scope>
     </dependency>
@@ -604,9 +595,6 @@
     <dependency>
       <groupId>org.apache.plc4x</groupId>
       <artifactId>plc4x-protocols-bacnetip</artifactId>
-<<<<<<< HEAD
-      <version>0.8.0</version>
-=======
       <version>0.9.0</version>
       <!-- Scope is 'provided' as this way it's not shipped with the driver -->
       <scope>provided</scope>
@@ -629,38 +617,26 @@
       <groupId>org.apache.plc4x</groupId>
       <artifactId>plc4x-protocols-firmata</artifactId>
       <version>0.9.0</version>
->>>>>>> e9e9a58b
       <!-- Scope is 'provided' as this way it's not shipped with the driver -->
       <scope>provided</scope>
     </dependency>
     <dependency>
       <groupId>org.apache.plc4x</groupId>
       <artifactId>plc4x-protocols-knxnetip</artifactId>
-<<<<<<< HEAD
-      <version>0.8.0</version>
-=======
-      <version>0.9.0</version>
->>>>>>> e9e9a58b
+      <version>0.9.0</version>
       <!-- Scope is 'provided' as this way it's not shipped with the driver -->
       <scope>provided</scope>
     </dependency>
     <dependency>
       <groupId>org.apache.plc4x</groupId>
       <artifactId>plc4x-protocols-modbus</artifactId>
-<<<<<<< HEAD
-      <version>0.8.0</version>
-=======
-      <version>0.9.0</version>
->>>>>>> e9e9a58b
+      <version>0.9.0</version>
       <!-- Scope is 'provided' as this way it's not shipped with the driver -->
       <scope>provided</scope>
     </dependency>
     <dependency>
       <groupId>org.apache.plc4x</groupId>
       <artifactId>plc4x-protocols-s7</artifactId>
-<<<<<<< HEAD
-      <version>0.8.0</version>
-=======
       <version>0.9.0</version>
       <!-- Scope is 'provided' as this way it's not shipped with the driver -->
       <scope>provided</scope>
@@ -669,7 +645,6 @@
       <groupId>org.apache.plc4x</groupId>
       <artifactId>plc4x-protocols-simulated</artifactId>
       <version>0.9.0</version>
->>>>>>> e9e9a58b
       <!-- Scope is 'provided' as this way it's not shipped with the driver -->
       <scope>provided</scope>
     </dependency>
