/*
 * Licensed to the Apache Software Foundation (ASF) under one
 * or more contributor license agreements.  See the NOTICE file
 * distributed with this work for additional information
 * regarding copyright ownership.  The ASF licenses this file
 * to you under the Apache License, Version 2.0 (the
 * "License"); you may not use this file except in compliance
 * with the License.  You may obtain a copy of the License at
 *
 *   https://www.apache.org/licenses/LICENSE-2.0
 *
 * Unless required by applicable law or agreed to in writing,
 * software distributed under the License is distributed on an
 * "AS IS" BASIS, WITHOUT WARRANTIES OR CONDITIONS OF ANY
 * KIND, either express or implied.  See the License for the
 * specific language governing permissions and limitations
 * under the License.
 */

package simulated

import (
	"github.com/apache/plc4x/plc4go/spi/transports"
	"net/url"
	"testing"
	"time"
)

func TestDriver_CheckQuery(t *testing.T) {
	type args struct {
		query string
	}
	tests := []struct {
		name    string
		args    args
		wantErr bool
	}{
		{
			name: "valid query",
			args: args{
				query: "STATE/test:UINT[2]",
			},
			wantErr: false,
		},
	}
	for _, tt := range tests {
		t.Run(tt.name, func(t *testing.T) {
			d := NewDriver()
			if err := d.CheckQuery(tt.args.query); (err != nil) != tt.wantErr {
				t.Errorf("CheckQuery() error = %v, wantErr %v", err, tt.wantErr)
			}
		})
	}
}

<<<<<<< HEAD
func TestDriver_Discover(t *testing.T) {
	type fields struct {
		fieldHandler FieldHandler
		valueHandler ValueHandler
	}
	type args struct {
		callback         func(event model.PlcDiscoveryItem)
		discoveryOptions []options.WithDiscoveryOption
	}
	tests := []struct {
		name    string
		fields  fields
		args    args
		wantErr bool
	}{
		{
			name: "discovery fails",
			fields: fields{
				fieldHandler: NewFieldHandler(),
				valueHandler: NewValueHandler(),
			},
			args: args{
				// Can all be nil, as the call is expected to fail
				callback:         nil,
				discoveryOptions: nil,
			},
			wantErr: true,
		},
	}
	for _, tt := range tests {
		t.Run(tt.name, func(t *testing.T) {
			d := &Driver{
				fieldHandler: tt.fields.fieldHandler,
				valueHandler: tt.fields.valueHandler,
			}
			if err := d.Discover(tt.args.callback, tt.args.discoveryOptions...); (err != nil) != tt.wantErr {
				t.Errorf("Discover() error = %v, wantErr %v", err, tt.wantErr)
			}
		})
	}
}

=======
>>>>>>> 6bd288c4
func TestDriver_GetConnection(t *testing.T) {
	type args struct {
		in0     url.URL
		in1     map[string]transports.Transport
		options map[string][]string
	}
	tests := []struct {
		name    string
		args    args
		wantErr bool
	}{
		{
			name: "simple no options",
			// Input doesn't really matter, as the code simply ignores most of it.
			args: args{
				in0:     url.URL{},
				in1:     nil,
				options: nil,
			},
			wantErr: false,
		},
		{
			name: "simple with options",
			// Input doesn't really matter, as the code simply ignores most of it.
			args: args{
				in0: url.URL{},
				in1: nil,
				options: map[string][]string{
					"testOption": {"testValue"},
				},
			},
			wantErr: false,
		},
	}
	for _, tt := range tests {
		t.Run(tt.name, func(t *testing.T) {
			d := NewDriver()
			connectionChan := d.GetConnection(tt.args.in0, tt.args.in1, tt.args.options)
			select {
			case connectResult := <-connectionChan:
				if tt.wantErr && (connectResult.GetErr() == nil) {
					t.Errorf("PlcConnectionPool.GetConnection() = %v, wantErr %v", connectResult.GetErr(), tt.wantErr)
				} else if connectResult.GetErr() != nil {
					t.Errorf("PlcConnectionPool.GetConnection() error = %v, wantErr %v", connectResult.GetErr(), tt.wantErr)
				}
			case <-time.After(3 * time.Second):
				t.Errorf("PlcConnectionPool.GetConnection() got timeout")
			}
		})
	}
}

func TestDriver_GetDefaultTransport(t *testing.T) {
	tests := []struct {
		name string
		want string
	}{
		{
			name: "simple",
			want: "none",
		},
	}
	for _, tt := range tests {
		t.Run(tt.name, func(t *testing.T) {
			d := NewDriver()
			if got := d.GetDefaultTransport(); got != tt.want {
				t.Errorf("GetDefaultTransport() = %v, want %v", got, tt.want)
			}
		})
	}
}

func TestDriver_GetProtocolCode(t *testing.T) {
	tests := []struct {
		name string
		want string
	}{
		{
			name: "simple",
			want: "simulated",
		},
	}
	for _, tt := range tests {
		t.Run(tt.name, func(t *testing.T) {
			d := NewDriver()
			if got := d.GetProtocolCode(); got != tt.want {
				t.Errorf("GetProtocolCode() = %v, want %v", got, tt.want)
			}
		})
	}
}

func TestDriver_GetProtocolName(t *testing.T) {
	tests := []struct {
		name string
		want string
	}{
		{
			name: "simple",
			want: "Simulated PLC4X Datasource",
		},
	}
	for _, tt := range tests {
		t.Run(tt.name, func(t *testing.T) {
			d := NewDriver()
			if got := d.GetProtocolName(); got != tt.want {
				t.Errorf("GetProtocolName() = %v, want %v", got, tt.want)
			}
		})
	}
}

func TestNewDriver(t *testing.T) {
	tests := []struct {
		name    string
		wantErr bool
	}{
		{
			name:    "simple",
			wantErr: false,
		},
	}
	for _, tt := range tests {
		t.Run(tt.name, func(t *testing.T) {
			got := NewDriver()
			if got == nil && !tt.wantErr {
				t.Errorf("NewDriver() error creating")
			}
		})
	}
}<|MERGE_RESOLUTION|>--- conflicted
+++ resolved
@@ -53,7 +53,6 @@
 	}
 }
 
-<<<<<<< HEAD
 func TestDriver_Discover(t *testing.T) {
 	type fields struct {
 		fieldHandler FieldHandler
@@ -96,8 +95,6 @@
 	}
 }
 
-=======
->>>>>>> 6bd288c4
 func TestDriver_GetConnection(t *testing.T) {
 	type args struct {
 		in0     url.URL
