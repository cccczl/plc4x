//
// Licensed to the Apache Software Foundation (ASF) under one
// or more contributor license agreements.  See the NOTICE file
// distributed with this work for additional information
// regarding copyright ownership.  The ASF licenses this file
// to you under the Apache License, Version 2.0 (the
// "License"); you may not use this file except in compliance
// with the License.  You may obtain a copy of the License at
//
//      http://www.apache.org/licenses/LICENSE-2.0
//
// Unless required by applicable law or agreed to in writing,
// software distributed under the License is distributed on an
// "AS IS" BASIS, WITHOUT WARRANTIES OR CONDITIONS OF ANY
// KIND, either express or implied.  See the License for the
// specific language governing permissions and limitations
// under the License.
//

package s7

import (
	"fmt"
	readWrite "github.com/apache/plc4x/plc4go/internal/plc4go/s7/readwrite/model"
	"github.com/apache/plc4x/plc4go/internal/plc4go/spi/utils"
	"github.com/apache/plc4x/plc4go/pkg/plc4go/model"
	"github.com/pkg/errors"
)

type S7PlcField interface {
	GetDataType() readWrite.TransportSize
	GetNumElements() uint16
	GetBlockNumber() uint16
	GetMemoryArea() readWrite.MemoryArea
	GetByteOffset() uint16
	GetBitOffset() uint8
}

type PlcField struct {
	FieldType   FieldType
	MemoryArea  readWrite.MemoryArea
	BlockNumber uint16
	ByteOffset  uint16
	BitOffset   uint8
	NumElements uint16
	Datatype    readWrite.TransportSize
}

func NewField(memoryArea readWrite.MemoryArea, blockNumber uint16, byteOffset uint16, bitOffset uint8, numElements uint16, datatype readWrite.TransportSize) PlcField {
	return PlcField{
		FieldType:   S7Field,
		MemoryArea:  memoryArea,
		BlockNumber: blockNumber,
		ByteOffset:  byteOffset,
		BitOffset:   bitOffset,
		NumElements: numElements,
		Datatype:    datatype,
	}
}

type PlcStringField struct {
	PlcField
	stringLength uint16
}

func NewStringField(memoryArea readWrite.MemoryArea, blockNumber uint16, byteOffset uint16, bitOffset uint8, numElements uint16, stringLength uint16, datatype readWrite.TransportSize) PlcStringField {
	return PlcStringField{
		PlcField: PlcField{
			FieldType:   S7StringField,
			MemoryArea:  memoryArea,
			BlockNumber: blockNumber,
			ByteOffset:  byteOffset,
			BitOffset:   bitOffset,
			NumElements: numElements,
			Datatype:    datatype,
		},
		stringLength: stringLength,
	}
}

func (m PlcField) GetAddressString() string {
	// TODO: add missing variables like memory area, block number, byte offset, bit offset
	return fmt.Sprintf("%d:%s[%d]", m.FieldType, m.Datatype, m.NumElements)
}

func (m PlcField) GetTypeName() string {
	return m.Datatype.String()
}

func (m PlcField) GetDataType() readWrite.TransportSize {
	return m.Datatype
}

func (m PlcField) GetNumElements() uint16 {
	return m.NumElements
}

func (m PlcField) GetBlockNumber() uint16 {
	return m.BlockNumber
}

func (m PlcField) GetMemoryArea() readWrite.MemoryArea {
	return m.MemoryArea
}

func (m PlcField) GetByteOffset() uint16 {
	return m.ByteOffset
}

func (m PlcField) GetBitOffset() uint8 {
	return m.BitOffset
}

func (m PlcField) GetQuantity() uint16 {
	return m.NumElements
}

func CastTos7FieldFromPlcField(plcField model.PlcField) (PlcField, error) {
	if s7Field, ok := plcField.(PlcField); ok {
		return s7Field, nil
	}
	return PlcField{}, errors.New("couldn't cast to s7PlcField")
}

func (m PlcField) Serialize(writeBuffer utils.WriteBuffer) error {
	if err := writeBuffer.PushContext(m.FieldType.GetName()); err != nil {
		return err
	}

	if err := writeBuffer.WriteString("memoryArea", uint8(len(m.MemoryArea.String())*8), "UTF-8", m.MemoryArea.String()); err != nil {
		return err
	}
<<<<<<< HEAD
	// TODO: change to uint16
	if err := writeBuffer.WriteInt64("blockNumber", 64, int64(m.BlockNumber)); err != nil {
		return err
	}
	// TODO: change to uint16
	if err := writeBuffer.WriteInt64("byteOffset", 64, int64(m.ByteOffset)); err != nil {
		return err
	}
	// TODO: change to uint16
	if err := writeBuffer.WriteInt64("bitOffset", 64, int64(m.BitOffset)); err != nil {
		return err
	}
	// TODO: change to uint16
	if err := writeBuffer.WriteInt64("numElements", 64, int64(m.NumElements)); err != nil {
=======
	if err := writeBuffer.WriteUint16("blockNumber", 16, m.BlockNumber); err != nil {
		return err
	}
	if err := writeBuffer.WriteUint16("byteOffset", 16, m.ByteOffset); err != nil {
		return err
	}
	if err := writeBuffer.WriteUint8("bitOffset", 8, m.BitOffset); err != nil {
		return err
	}
	if err := writeBuffer.WriteUint16("numElements", 16, m.NumElements); err != nil {
>>>>>>> 35ff4b5b
		return err
	}
	if err := writeBuffer.WriteString("dataType", uint8(len(m.Datatype.String())*8), "UTF-8", m.Datatype.String()); err != nil {
		return err
	}

	if err := writeBuffer.PopContext(m.FieldType.GetName()); err != nil {
<<<<<<< HEAD
=======
		return err
	}
	return nil
}

func (m PlcStringField) Serialize(writeBuffer utils.WriteBuffer) error {
	if err := writeBuffer.PushContext(m.FieldType.GetName()); err != nil {
		return err
	}

	if err := writeBuffer.WriteString("memoryArea", uint8(len(m.MemoryArea.String())*8), "UTF-8", m.MemoryArea.String()); err != nil {
		return err
	}
	if err := writeBuffer.WriteUint16("blockNumber", 16, m.BlockNumber); err != nil {
		return err
	}
	if err := writeBuffer.WriteUint16("byteOffset", 16, m.ByteOffset); err != nil {
		return err
	}
	if err := writeBuffer.WriteUint8("bitOffset", 8, m.BitOffset); err != nil {
		return err
	}
	if err := writeBuffer.WriteUint16("numElements", 16, m.NumElements); err != nil {
		return err
	}
	if err := writeBuffer.WriteUint16("numElements", 16, m.stringLength); err != nil {
		return err
	}
	if err := writeBuffer.WriteString("dataType", uint8(len(m.Datatype.String())*8), "UTF-8", m.Datatype.String()); err != nil {
		return err
	}

	if err := writeBuffer.PopContext(m.FieldType.GetName()); err != nil {
>>>>>>> 35ff4b5b
		return err
	}
	return nil
}<|MERGE_RESOLUTION|>--- conflicted
+++ resolved
@@ -130,22 +130,6 @@
 	if err := writeBuffer.WriteString("memoryArea", uint8(len(m.MemoryArea.String())*8), "UTF-8", m.MemoryArea.String()); err != nil {
 		return err
 	}
-<<<<<<< HEAD
-	// TODO: change to uint16
-	if err := writeBuffer.WriteInt64("blockNumber", 64, int64(m.BlockNumber)); err != nil {
-		return err
-	}
-	// TODO: change to uint16
-	if err := writeBuffer.WriteInt64("byteOffset", 64, int64(m.ByteOffset)); err != nil {
-		return err
-	}
-	// TODO: change to uint16
-	if err := writeBuffer.WriteInt64("bitOffset", 64, int64(m.BitOffset)); err != nil {
-		return err
-	}
-	// TODO: change to uint16
-	if err := writeBuffer.WriteInt64("numElements", 64, int64(m.NumElements)); err != nil {
-=======
 	if err := writeBuffer.WriteUint16("blockNumber", 16, m.BlockNumber); err != nil {
 		return err
 	}
@@ -156,7 +140,6 @@
 		return err
 	}
 	if err := writeBuffer.WriteUint16("numElements", 16, m.NumElements); err != nil {
->>>>>>> 35ff4b5b
 		return err
 	}
 	if err := writeBuffer.WriteString("dataType", uint8(len(m.Datatype.String())*8), "UTF-8", m.Datatype.String()); err != nil {
@@ -164,8 +147,6 @@
 	}
 
 	if err := writeBuffer.PopContext(m.FieldType.GetName()); err != nil {
-<<<<<<< HEAD
-=======
 		return err
 	}
 	return nil
@@ -199,7 +180,6 @@
 	}
 
 	if err := writeBuffer.PopContext(m.FieldType.GetName()); err != nil {
->>>>>>> 35ff4b5b
 		return err
 	}
 	return nil
