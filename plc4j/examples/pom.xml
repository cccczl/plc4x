--- conflicted
+++ resolved
@@ -51,12 +51,9 @@
     <module>hello-webapp</module>
     <module>hello-webservice</module>
     <module>hello-world-plc4x</module>
-<<<<<<< HEAD
-    <module>poll-loop</module>
-=======
     <module>hello-world-plc4x-subscription</module>
     <module>hello-world-plc4x-write</module>
->>>>>>> 55b7cd29
+    <module>poll-loop</module>
   </modules>
 
   <build>
