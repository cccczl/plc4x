--- conflicted
+++ resolved
@@ -24,11 +24,7 @@
   <parent>
     <groupId>org.apache.plc4x</groupId>
     <artifactId>plc4j</artifactId>
-<<<<<<< HEAD
-    <version>0.8.0</version>
-=======
     <version>0.9.0</version>
->>>>>>> e9e9a58b
   </parent>
 
   <groupId>org.apache.plc4x.examples</groupId>
@@ -151,79 +147,48 @@
     <dependency>
       <groupId>org.apache.plc4x</groupId>
       <artifactId>plc4j-driver-ab-eth</artifactId>
-<<<<<<< HEAD
-      <version>0.8.0</version>
-=======
-      <version>0.9.0</version>
->>>>>>> e9e9a58b
+      <version>0.9.0</version>
       <scope>runtime</scope>
     </dependency>
     <dependency>
       <groupId>org.apache.plc4x</groupId>
       <artifactId>plc4j-driver-ads</artifactId>
-<<<<<<< HEAD
-      <version>0.8.0</version>
-=======
-      <version>0.9.0</version>
->>>>>>> e9e9a58b
+      <version>0.9.0</version>
       <scope>runtime</scope>
     </dependency>
     <dependency>
       <groupId>org.apache.plc4x</groupId>
       <artifactId>plc4j-driver-canopen</artifactId>
-<<<<<<< HEAD
-      <version>0.8.0</version>
-=======
-      <version>0.9.0</version>
->>>>>>> e9e9a58b
+      <version>0.9.0</version>
       <scope>runtime</scope>
     </dependency>
     <dependency>
       <groupId>org.apache.plc4x</groupId>
       <artifactId>plc4j-driver-eip</artifactId>
-<<<<<<< HEAD
-      <version>0.8.0</version>
-=======
-      <version>0.9.0</version>
->>>>>>> e9e9a58b
+      <version>0.9.0</version>
       <scope>runtime</scope>
     </dependency>
     <dependency>
       <groupId>org.apache.plc4x</groupId>
       <artifactId>plc4j-driver-firmata</artifactId>
-<<<<<<< HEAD
-      <version>0.8.0</version>
-=======
-      <version>0.9.0</version>
->>>>>>> e9e9a58b
+      <version>0.9.0</version>
       <scope>runtime</scope>
     </dependency>
     <dependency>
       <groupId>org.apache.plc4x</groupId>
       <artifactId>plc4j-driver-knxnetip</artifactId>
-<<<<<<< HEAD
-      <version>0.8.0</version>
-=======
-      <version>0.9.0</version>
->>>>>>> e9e9a58b
+      <version>0.9.0</version>
       <scope>runtime</scope>
     </dependency>
     <dependency>
       <groupId>org.apache.plc4x</groupId>
       <artifactId>plc4j-driver-modbus</artifactId>
-<<<<<<< HEAD
-      <version>0.8.0</version>
-=======
-      <version>0.9.0</version>
->>>>>>> e9e9a58b
+      <version>0.9.0</version>
       <scope>runtime</scope>
     </dependency>
     <dependency>
       <groupId>org.apache.plc4x</groupId>
       <artifactId>plc4j-driver-opcua</artifactId>
-<<<<<<< HEAD
-      <version>0.8.0</version>
-=======
       <version>0.9.0</version>
       <scope>runtime</scope>
     </dependency>
@@ -231,27 +196,18 @@
       <groupId>org.apache.plc4x</groupId>
       <artifactId>plc4j-driver-profinet</artifactId>
       <version>0.9.0</version>
->>>>>>> e9e9a58b
       <scope>runtime</scope>
     </dependency>
     <dependency>
       <groupId>org.apache.plc4x</groupId>
       <artifactId>plc4j-driver-s7</artifactId>
-<<<<<<< HEAD
-      <version>0.8.0</version>
-=======
-      <version>0.9.0</version>
->>>>>>> e9e9a58b
+      <version>0.9.0</version>
       <scope>runtime</scope>
     </dependency>
     <dependency>
       <groupId>org.apache.plc4x</groupId>
       <artifactId>plc4j-driver-simulated</artifactId>
-<<<<<<< HEAD
-      <version>0.8.0</version>
-=======
-      <version>0.9.0</version>
->>>>>>> e9e9a58b
+      <version>0.9.0</version>
       <scope>runtime</scope>
     </dependency>
   </dependencies>
