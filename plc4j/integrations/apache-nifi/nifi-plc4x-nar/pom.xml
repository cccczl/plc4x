--- conflicted
+++ resolved
@@ -19,11 +19,7 @@
   <parent>
     <groupId>org.apache.plc4x</groupId>
     <artifactId>plc4j-apache-nifi</artifactId>
-<<<<<<< HEAD
-    <version>0.4.0</version>
-=======
     <version>0.6.0</version>
->>>>>>> d58c4d58
   </parent>
 
   <artifactId>plc4j-nifi-plc4x-nar</artifactId>
@@ -69,67 +65,39 @@
     <dependency>
       <groupId>org.apache.plc4x</groupId>
       <artifactId>plc4j-nifi-plc4x-processors</artifactId>
-<<<<<<< HEAD
-      <version>0.4.0</version>
-=======
       <version>0.6.0</version>
->>>>>>> d58c4d58
     </dependency>
     <!-- PLC4X -->
     <dependency>
       <groupId>org.apache.plc4x</groupId>
       <artifactId>plc4j-api</artifactId>
-<<<<<<< HEAD
-      <version>0.4.0</version>
-=======
       <version>0.6.0</version>
->>>>>>> d58c4d58
     </dependency>
     <!-- Bundle Drivers -->
     <dependency>
       <groupId>org.apache.plc4x</groupId>
       <artifactId>plc4j-driver-ads</artifactId>
-<<<<<<< HEAD
-      <version>0.4.0</version>
-=======
       <version>0.6.0</version>
->>>>>>> d58c4d58
     </dependency>
     <dependency>
       <groupId>org.apache.plc4x</groupId>
       <artifactId>plc4j-driver-ethernet-ip</artifactId>
-<<<<<<< HEAD
-      <version>0.4.0</version>
-=======
       <version>0.6.0</version>
->>>>>>> d58c4d58
     </dependency>
     <dependency>
       <groupId>org.apache.plc4x</groupId>
       <artifactId>plc4j-driver-modbus</artifactId>
-<<<<<<< HEAD
-      <version>0.4.0</version>
-=======
       <version>0.6.0</version>
->>>>>>> d58c4d58
     </dependency>
     <dependency>
       <groupId>org.apache.plc4x</groupId>
       <artifactId>plc4j-driver-s7</artifactId>
-<<<<<<< HEAD
-      <version>0.4.0</version>
-=======
       <version>0.6.0</version>
->>>>>>> d58c4d58
     </dependency>
     <dependency>
       <groupId>org.apache.plc4x</groupId>
       <artifactId>plc4j-driver-simulated</artifactId>
-<<<<<<< HEAD
-      <version>0.4.0</version>
-=======
       <version>0.6.0</version>
->>>>>>> d58c4d58
     </dependency>
   </dependencies>
 
