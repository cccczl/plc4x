/*
Licensed to the Apache Software Foundation (ASF) under one
or more contributor license agreements.  See the NOTICE file
distributed with this work for additional information
regarding copyright ownership.  The ASF licenses this file
to you under the Apache License, Version 2.0 (the
"License"); you may not use this file except in compliance
with the License.  You may obtain a copy of the License at

  http://www.apache.org/licenses/LICENSE-2.0

Unless required by applicable law or agreed to in writing,
software distributed under the License is distributed on an
"AS IS" BASIS, WITHOUT WARRANTIES OR CONDITIONS OF ANY
KIND, either express or implied.  See the License for the
specific language governing permissions and limitations
under the License.
*/
package org.apache.plc4x.java.mock;

import org.apache.plc4x.java.api.PlcDriver;
import org.apache.plc4x.java.api.authentication.PlcAuthentication;
import org.apache.plc4x.java.api.PlcConnection;
import org.apache.plc4x.java.api.exceptions.PlcConnectionException;
import org.apache.plc4x.java.mock.connection.MockConnection;
import org.apache.plc4x.java.mock.field.MockField;

import java.util.Map;
import java.util.concurrent.ConcurrentHashMap;

/**
 * Mocking Driver that keeps a Map of references to Connections so that you can fetch a reference to a connection
 * which will be acquired by someone else (via the connection string).
 * This allows for efficient Mocking.
 */
public class MockDriver implements PlcDriver {

    private Map<String, PlcConnection> connectionMap = new ConcurrentHashMap<>();

    @Override
    public String getProtocolCode() {
        return "mock";
    }

    @Override
    public String getProtocolName() {
        return "Mock Protocol Implementation";
    }

    @Override
    public PlcConnection getConnection(String url) throws PlcConnectionException {
        return getConnection(url, null);
    }

    @Override
    public PlcConnection getConnection(String url, PlcAuthentication authentication) throws PlcConnectionException {
        String deviceName = url.substring(5);
        if (deviceName.isEmpty()) {
            throw new PlcConnectionException("Invalid URL: no device name given.");
        }
        return connectionMap.computeIfAbsent(deviceName, name -> new MockConnection(authentication));
    }

    @Override
    public MockField prepareField(String query){
<<<<<<< HEAD
        return new MockField(query);
=======
        return MockField.of(query);
>>>>>>> 34e1177c
    }

}<|MERGE_RESOLUTION|>--- conflicted
+++ resolved
@@ -63,11 +63,7 @@
 
     @Override
     public MockField prepareField(String query){
-<<<<<<< HEAD
-        return new MockField(query);
-=======
         return MockField.of(query);
->>>>>>> 34e1177c
     }
 
 }