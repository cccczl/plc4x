--- conflicted
+++ resolved
@@ -364,20 +364,10 @@
         String memoryArea = getMemoryArea().name();
         writeBuffer.writeString("memoryArea", memoryArea.getBytes(StandardCharsets.UTF_8).length * 8, StandardCharsets.UTF_8.name(), memoryArea);
 
-<<<<<<< HEAD
-        // TODO: change to uint16
-        writeBuffer.writeInt("blockNumber", 64, getBlockNumber());
-        // TODO: change to uint16
-        writeBuffer.writeInt("byteOffset", 64, getByteOffset());
-        // TODO: change to uint8
-        writeBuffer.writeInt("bitOffset", 64, getBitOffset());
-        writeBuffer.writeInt("numElements", 64, getNumberOfElements());
-=======
         writeBuffer.writeUnsignedInt("blockNumber", 16, getBlockNumber());
         writeBuffer.writeUnsignedInt("byteOffset", 16, getByteOffset());
         writeBuffer.writeUnsignedInt("bitOffset", 8, getBitOffset());
         writeBuffer.writeUnsignedInt("numElements", 16, getNumberOfElements());
->>>>>>> 35ff4b5b
 
         String dataType = getDataType().name();
         writeBuffer.writeString("dataType", dataType.getBytes(StandardCharsets.UTF_8).length * 8, StandardCharsets.UTF_8.name(), dataType);
