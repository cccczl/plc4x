--- conflicted
+++ resolved
@@ -24,11 +24,7 @@
   <parent>
     <groupId>org.apache.plc4x</groupId>
     <artifactId>plc4j-drivers</artifactId>
-<<<<<<< HEAD
-    <version>0.7.0</version>
-=======
-    <version>0.8.0</version>
->>>>>>> ebd0d6cb
+    <version>0.8.0</version>
   </parent>
 
   <artifactId>plc4j-driver-opcua</artifactId>
@@ -119,20 +115,12 @@
     <dependency>
       <groupId>org.apache.plc4x</groupId>
       <artifactId>plc4j-api</artifactId>
-<<<<<<< HEAD
-      <version>0.7.0</version>
-=======
       <version>0.8.0</version>
->>>>>>> ebd0d6cb
     </dependency>
     <dependency>
       <groupId>org.apache.plc4x</groupId>
       <artifactId>plc4j-spi</artifactId>
-<<<<<<< HEAD
-      <version>0.7.0</version>
-=======
       <version>0.8.0</version>
->>>>>>> ebd0d6cb
     </dependency>
 
     <dependency>
