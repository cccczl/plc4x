--- conflicted
+++ resolved
@@ -147,12 +147,7 @@
         if (type != null) {
             writeBuffer.writeString("type", type.name().getBytes(StandardCharsets.UTF_8).length * 8, StandardCharsets.UTF_8.name(), type.name());
         }
-<<<<<<< HEAD
-        // TODO: fix types to uint16
-        writeBuffer.writeInt("elementNb", 64, elementNb);
-=======
         writeBuffer.writeUnsignedInt("elementNb", 16, elementNb);
->>>>>>> 35ff4b5b
         // TODO: remove this (not language agnostic)
         String defaultJavaType = (type == null ? Object.class : getDefaultJavaType()).getName();
         writeBuffer.writeString("defaultJavaType", defaultJavaType.getBytes(StandardCharsets.UTF_8).length * 8, StandardCharsets.UTF_8.name(), defaultJavaType);
