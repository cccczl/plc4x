<?xml version="1.0" encoding="UTF-8"?>
<!--
  ~ Licensed to the Apache Software Foundation (ASF) under one
  ~ or more contributor license agreements.  See the NOTICE file
  ~ distributed with this work for additional information
  ~ regarding copyright ownership.  The ASF licenses this file
  ~ to you under the Apache License, Version 2.0 (the
  ~ "License"); you may not use this file except in compliance
  ~ with the License.  You may obtain a copy of the License at
  ~
  ~   http://www.apache.org/licenses/LICENSE-2.0
  ~
  ~ Unless required by applicable law or agreed to in writing,
  ~ software distributed under the License is distributed on an
  ~ "AS IS" BASIS, WITHOUT WARRANTIES OR CONDITIONS OF ANY
  ~ KIND, either express or implied.  See the License for the
  ~ specific language governing permissions and limitations
  ~ under the License.
  -->

<project xmlns="http://maven.apache.org/POM/4.0.0" xmlns:xsi="http://www.w3.org/2001/XMLSchema-instance" xsi:schemaLocation="http://maven.apache.org/POM/4.0.0 http://maven.apache.org/xsd/maven-4.0.0.xsd">

  <modelVersion>4.0.0</modelVersion>

  <parent>
    <artifactId>plc4j-utils</artifactId>
    <groupId>org.apache.plc4x</groupId>
<<<<<<< HEAD
    <version>0.3.1</version>
=======
    <version>0.4.0</version>
>>>>>>> 10739fd4
  </parent>

  <artifactId>plc4j-scraper</artifactId>

  <name>PLC4J: Utils: Scraper</name>
  <description>Utility to efficiently collect a large number of items on multiple devices by different triggers.</description>

  <dependencies>
    <!--Jackson-->
    <dependency>
      <groupId>com.fasterxml.jackson.core</groupId>
      <artifactId>jackson-core</artifactId>
    </dependency>
    <dependency>
      <groupId>com.fasterxml.jackson.core</groupId>
      <artifactId>jackson-annotations</artifactId>
    </dependency>
    <dependency>
      <groupId>com.fasterxml.jackson.dataformat</groupId>
      <artifactId>jackson-dataformat-yaml</artifactId>
    </dependency>
    <dependency>
      <groupId>com.fasterxml.jackson.core</groupId>
      <artifactId>jackson-databind</artifactId>
    </dependency>

    <!-- Apache Commons -->
    <dependency>
      <groupId>org.apache.commons</groupId>
      <artifactId>commons-math3</artifactId>
    </dependency>
    <dependency>
<<<<<<< HEAD
      <groupId>org.apache.plc4x</groupId>
      <artifactId>plc4j-api</artifactId>
      <version>0.3.1</version>
    </dependency>
    <dependency>
      <groupId>org.apache.plc4x</groupId>
      <artifactId>plc4j-connection-pool</artifactId>
      <version>0.3.1</version>
    </dependency>

    <dependency>
=======
>>>>>>> 10739fd4
      <groupId>org.apache.commons</groupId>
      <artifactId>commons-pool2</artifactId>
    </dependency>
    <dependency>
      <groupId>org.apache.commons</groupId>
      <artifactId>commons-lang3</artifactId>
    </dependency>
    <dependency>
      <groupId>org.apache.commons</groupId>
      <artifactId>commons-collections4</artifactId>
    </dependency>

    <!-- PLC4X dependencies -->
    <dependency>
      <groupId>org.apache.plc4x</groupId>
      <artifactId>plc4j-api</artifactId>
      <version>0.4.0</version>
    </dependency>
    <dependency>
      <groupId>org.apache.plc4x</groupId>
      <artifactId>plc4j-connection-pool</artifactId>
      <version>0.4.0</version>
    </dependency>
    <dependency>
      <groupId>org.apache.plc4x</groupId>
      <artifactId>plc4j-protocol-s7</artifactId>
      <version>0.4.0</version>
    </dependency>
    <dependency>
      <groupId>org.apache.plc4x</groupId>
      <artifactId>plc4j-protocol-driver-base</artifactId>
<<<<<<< HEAD
      <version>0.3.1</version>
=======
      <version>0.4.0</version>
>>>>>>> 10739fd4
      <scope>test</scope>
    </dependency>
    <dependency>
      <groupId>org.apache.plc4x</groupId>
      <artifactId>plc4j-driver-s7</artifactId>
<<<<<<< HEAD
      <version>0.3.1</version>
=======
      <version>0.4.0</version>
>>>>>>> 10739fd4
      <scope>test</scope>
    </dependency>
    <dependency>
      <groupId>org.apache.plc4x</groupId>
      <artifactId>plc4j-protocol-driver-base-test</artifactId>
<<<<<<< HEAD
      <version>0.3.1</version>
=======
      <version>0.4.0</version>
>>>>>>> 10739fd4
      <scope>test</scope>
    </dependency>


    <dependency>
      <groupId>ch.qos.logback</groupId>
      <artifactId>logback-classic</artifactId>
      <scope>test</scope>
    </dependency>

    <dependency>
      <groupId>org.apache.plc4x</groupId>
      <artifactId>plc4j-utils-test-utils</artifactId>
      <version>0.4.0</version>
      <scope>test</scope>
    </dependency>
    <dependency>
      <groupId>org.apache.plc4x</groupId>
      <artifactId>plc4j-driver-modbus</artifactId>
      <version>0.4.0</version>
      <scope>test</scope>
    </dependency>


  </dependencies>

  <build>
    <plugins>
      <plugin>
        <groupId>org.apache.maven.plugins</groupId>
        <artifactId>maven-dependency-plugin</artifactId>
        <configuration>
          <usedDependencies combine.children="append">
            <usedDependency>org.apache.plc4x:plc4j-driver-s7</usedDependency>
          </usedDependencies>
        </configuration>
      </plugin>
    </plugins>
  </build>

</project><|MERGE_RESOLUTION|>--- conflicted
+++ resolved
@@ -25,11 +25,7 @@
   <parent>
     <artifactId>plc4j-utils</artifactId>
     <groupId>org.apache.plc4x</groupId>
-<<<<<<< HEAD
-    <version>0.3.1</version>
-=======
     <version>0.4.0</version>
->>>>>>> 10739fd4
   </parent>
 
   <artifactId>plc4j-scraper</artifactId>
@@ -62,20 +58,6 @@
       <artifactId>commons-math3</artifactId>
     </dependency>
     <dependency>
-<<<<<<< HEAD
-      <groupId>org.apache.plc4x</groupId>
-      <artifactId>plc4j-api</artifactId>
-      <version>0.3.1</version>
-    </dependency>
-    <dependency>
-      <groupId>org.apache.plc4x</groupId>
-      <artifactId>plc4j-connection-pool</artifactId>
-      <version>0.3.1</version>
-    </dependency>
-
-    <dependency>
-=======
->>>>>>> 10739fd4
       <groupId>org.apache.commons</groupId>
       <artifactId>commons-pool2</artifactId>
     </dependency>
@@ -107,31 +89,19 @@
     <dependency>
       <groupId>org.apache.plc4x</groupId>
       <artifactId>plc4j-protocol-driver-base</artifactId>
-<<<<<<< HEAD
-      <version>0.3.1</version>
-=======
       <version>0.4.0</version>
->>>>>>> 10739fd4
       <scope>test</scope>
     </dependency>
     <dependency>
       <groupId>org.apache.plc4x</groupId>
       <artifactId>plc4j-driver-s7</artifactId>
-<<<<<<< HEAD
-      <version>0.3.1</version>
-=======
       <version>0.4.0</version>
->>>>>>> 10739fd4
       <scope>test</scope>
     </dependency>
     <dependency>
       <groupId>org.apache.plc4x</groupId>
       <artifactId>plc4j-protocol-driver-base-test</artifactId>
-<<<<<<< HEAD
-      <version>0.3.1</version>
-=======
       <version>0.4.0</version>
->>>>>>> 10739fd4
       <scope>test</scope>
     </dependency>
 
