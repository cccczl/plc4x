--- conflicted
+++ resolved
@@ -45,22 +45,17 @@
 import java.util.List;
 import java.util.Map;
 import java.util.concurrent.CompletableFuture;
-<<<<<<< HEAD
 import java.util.function.Consumer;
 import java.util.stream.Collectors;
-=======
 import java.util.concurrent.atomic.AtomicInteger;
->>>>>>> 6e91cd76
 
 public class AdsTcpPlcConnection extends AdsAbstractPlcConnection implements PlcSubscriber {
 
     private static final int TCP_PORT = 48898;
 
-<<<<<<< HEAD
+    private static AtomicInteger localPorts = new AtomicInteger(30000);
+
     private final Map<Consumer<PlcNotification>, Consumer<AdsDeviceNotificationRequest>> subscriberMap = new HashMap<>();
-=======
-    private static AtomicInteger localPorts = new AtomicInteger(30000);
->>>>>>> 6e91cd76
 
     private AdsTcpPlcConnection(InetAddress address, AmsNetId targetAmsNetId, AmsPort targetAmsPort) {
         this(address, targetAmsNetId, targetAmsPort, generateAMSNetId(), generateAMSPort());
