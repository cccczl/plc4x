--- conflicted
+++ resolved
@@ -131,7 +131,22 @@
       <artifactId>jackson-dataformat-xml</artifactId>
       <scope>test</scope>
     </dependency>
-<<<<<<< HEAD
+<!-- Testing Dependencies -->
+    <dependency>
+      <groupId>org.junit.jupiter</groupId>
+      <artifactId>junit-jupiter</artifactId>
+      <scope>test</scope>
+    </dependency>
+    <dependency>
+      <groupId>org.junit.jupiter</groupId>
+      <artifactId>junit-jupiter-api</artifactId>
+      <scope>test</scope>
+    </dependency>
+    <dependency>
+      <groupId>org.codehaus.groovy</groupId>
+      <artifactId>groovy-test-junit5</artifactId>
+      <scope>test</scope>
+    </dependency>
 
     <dependency>
       <groupId>org.apache.plc4x</groupId>
@@ -155,22 +170,6 @@
       <version>0.8.0-SNAPSHOT</version>
       <classifier>tests</classifier>
       <type>test-jar</type>
-=======
-<!-- Testing Dependencies -->
-    <dependency>
-      <groupId>org.junit.jupiter</groupId>
-      <artifactId>junit-jupiter</artifactId>
-      <scope>test</scope>
-    </dependency>
-    <dependency>
-      <groupId>org.junit.jupiter</groupId>
-      <artifactId>junit-jupiter-api</artifactId>
-      <scope>test</scope>
-    </dependency>
-    <dependency>
-      <groupId>org.codehaus.groovy</groupId>
-      <artifactId>groovy-test-junit5</artifactId>      
->>>>>>> 30e82f8c
       <scope>test</scope>
     </dependency>
   </dependencies>
